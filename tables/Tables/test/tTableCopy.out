--- conflicted
+++ resolved
@@ -8,13 +8,9 @@
     NAME: String "StandardStMan"
     SEQNR: uInt 0
     SPEC: {
-<<<<<<< HEAD
-      MaxCacheSize: Int 2
-=======
-      ActualCacheSize: Int64 2
->>>>>>> d5f0a464
-      BUCKETSIZE: Int 640
-      PERSCACHESIZE: Int64 2
+      MaxCacheSize: Int 2
+      BUCKETSIZE: Int 640
+      PERSCACHESIZE: Int 2
       IndexLength: Int 0
     }
     COLUMNS: String array with shape [4]
@@ -25,13 +21,9 @@
     NAME: String "StandardStMan"
     SEQNR: uInt 0
     SPEC: {
-<<<<<<< HEAD
-      MaxCacheSize: Int 2
-=======
-      ActualCacheSize: Int64 2
->>>>>>> d5f0a464
-      BUCKETSIZE: Int 640
-      PERSCACHESIZE: Int64 2
+      MaxCacheSize: Int 2
+      BUCKETSIZE: Int 640
+      PERSCACHESIZE: Int 2
       IndexLength: Int 0
     }
     COLUMNS: String array with shape [4]
@@ -43,13 +35,9 @@
     NAME: String "StandardStMan"
     SEQNR: uInt 0
     SPEC: {
-<<<<<<< HEAD
-      MaxCacheSize: Int 2
-=======
-      ActualCacheSize: Int64 2
->>>>>>> d5f0a464
-      BUCKETSIZE: Int 640
-      PERSCACHESIZE: Int64 2
+      MaxCacheSize: Int 2
+      BUCKETSIZE: Int 640
+      PERSCACHESIZE: Int 2
       IndexLength: Int 0
     }
     COLUMNS: String array with shape [3]
@@ -61,13 +49,9 @@
     NAME: String "StandardStMan"
     SEQNR: uInt 0
     SPEC: {
-<<<<<<< HEAD
-      MaxCacheSize: Int 2
-=======
-      ActualCacheSize: Int64 2
->>>>>>> d5f0a464
-      BUCKETSIZE: Int 640
-      PERSCACHESIZE: Int64 2
+      MaxCacheSize: Int 2
+      BUCKETSIZE: Int 640
+      PERSCACHESIZE: Int 2
       IndexLength: Int 0
     }
     COLUMNS: String array with shape [2]
@@ -90,13 +74,9 @@
     NAME: String "SSM"
     SEQNR: uInt 0
     SPEC: {
-<<<<<<< HEAD
-      MaxCacheSize: Int 2
-=======
-      ActualCacheSize: Int64 2
->>>>>>> d5f0a464
-      BUCKETSIZE: Int 640
-      PERSCACHESIZE: Int64 2
+      MaxCacheSize: Int 2
+      BUCKETSIZE: Int 640
+      PERSCACHESIZE: Int 2
       IndexLength: Int 0
     }
     COLUMNS: String array with shape [2]
@@ -107,11 +87,7 @@
     NAME: String "DATA_stm"
     SEQNR: uInt 1
     SPEC: {
-<<<<<<< HEAD
-      MaxCacheSize: Int 0
-=======
-      ActualMaxCacheSize: Int64 0
->>>>>>> d5f0a464
+      MaxCacheSize: Int 0
       DEFAULTTILESHAPE: Int array with shape [2]
         [8, 2]
       MAXIMUMCACHESIZE: Int64 0
@@ -161,11 +137,7 @@
     NAME: String "DATA1"
     SEQNR: uInt 2
     SPEC: {
-<<<<<<< HEAD
-      MaxCacheSize: Int 0
-=======
-      ActualMaxCacheSize: Int64 0
->>>>>>> d5f0a464
+      MaxCacheSize: Int 0
       DEFAULTTILESHAPE: Int array with shape [2]
         [8, 2]
       MAXIMUMCACHESIZE: Int64 0
@@ -215,11 +187,7 @@
     NAME: String "Data2StMan"
     SEQNR: uInt 3
     SPEC: {
-<<<<<<< HEAD
-      MaxCacheSize: Int 0
-=======
-      ActualMaxCacheSize: Int64 0
->>>>>>> d5f0a464
+      MaxCacheSize: Int 0
       DEFAULTTILESHAPE: Int array with shape [2]
         [8, 2]
       MAXIMUMCACHESIZE: Int64 0
@@ -236,11 +204,7 @@
     NAME: String "DATA3"
     SEQNR: uInt 4
     SPEC: {
-<<<<<<< HEAD
-      MaxCacheSize: Int 0
-=======
-      ActualMaxCacheSize: Int64 0
->>>>>>> d5f0a464
+      MaxCacheSize: Int 0
       DEFAULTTILESHAPE: Int array with shape [2]
         [8, 2]
       MAXIMUMCACHESIZE: Int64 0
@@ -290,13 +254,9 @@
     NAME: String "SCALAR3"
     SEQNR: uInt 5
     SPEC: {
-<<<<<<< HEAD
-      MaxCacheSize: Int 2
-=======
-      ActualCacheSize: Int64 2
->>>>>>> d5f0a464
-      BUCKETSIZE: Int 640
-      PERSCACHESIZE: Int64 2
+      MaxCacheSize: Int 2
+      BUCKETSIZE: Int 640
+      PERSCACHESIZE: Int 2
       IndexLength: Int 0
     }
     COLUMNS: String array with shape [1]
@@ -309,13 +269,9 @@
     NAME: String "SSM"
     SEQNR: uInt 0
     SPEC: {
-<<<<<<< HEAD
-      MaxCacheSize: Int 2
-=======
-      ActualCacheSize: Int64 2
->>>>>>> d5f0a464
-      BUCKETSIZE: Int 640
-      PERSCACHESIZE: Int64 2
+      MaxCacheSize: Int 2
+      BUCKETSIZE: Int 640
+      PERSCACHESIZE: Int 2
       IndexLength: Int 0
     }
     COLUMNS: String array with shape [2]
@@ -326,11 +282,7 @@
     NAME: String "DATA_stm"
     SEQNR: uInt 1
     SPEC: {
-<<<<<<< HEAD
-      MaxCacheSize: Int 0
-=======
-      ActualMaxCacheSize: Int64 0
->>>>>>> d5f0a464
+      MaxCacheSize: Int 0
       DEFAULTTILESHAPE: Int array with shape [2]
         [8, 2]
       MAXIMUMCACHESIZE: Int64 0
@@ -379,11 +331,7 @@
     NAME: String "DATA1"
     SEQNR: uInt 2
     SPEC: {
-<<<<<<< HEAD
-      MaxCacheSize: Int 0
-=======
-      ActualMaxCacheSize: Int64 0
->>>>>>> d5f0a464
+      MaxCacheSize: Int 0
       DEFAULTTILESHAPE: Int array with shape [2]
         [8, 2]
       MAXIMUMCACHESIZE: Int64 0
@@ -432,11 +380,7 @@
     NAME: String "Data2StMan"
     SEQNR: uInt 3
     SPEC: {
-<<<<<<< HEAD
-      MaxCacheSize: Int 0
-=======
-      ActualMaxCacheSize: Int64 0
->>>>>>> d5f0a464
+      MaxCacheSize: Int 0
       DEFAULTTILESHAPE: Int array with shape [2]
         [8, 2]
       MAXIMUMCACHESIZE: Int64 0
@@ -452,11 +396,7 @@
     NAME: String "DATA3"
     SEQNR: uInt 4
     SPEC: {
-<<<<<<< HEAD
-      MaxCacheSize: Int 0
-=======
-      ActualMaxCacheSize: Int64 0
->>>>>>> d5f0a464
+      MaxCacheSize: Int 0
       DEFAULTTILESHAPE: Int array with shape [2]
         [8, 2]
       MAXIMUMCACHESIZE: Int64 0
@@ -505,13 +445,9 @@
     NAME: String "SCALAR3"
     SEQNR: uInt 5
     SPEC: {
-<<<<<<< HEAD
-      MaxCacheSize: Int 2
-=======
-      ActualCacheSize: Int64 2
->>>>>>> d5f0a464
-      BUCKETSIZE: Int 640
-      PERSCACHESIZE: Int64 2
+      MaxCacheSize: Int 2
+      BUCKETSIZE: Int 640
+      PERSCACHESIZE: Int 2
       IndexLength: Int 0
     }
     COLUMNS: String array with shape [1]
@@ -524,13 +460,9 @@
     NAME: String "SSM"
     SEQNR: uInt 0
     SPEC: {
-<<<<<<< HEAD
-      MaxCacheSize: Int 2
-=======
-      ActualCacheSize: Int64 2
->>>>>>> d5f0a464
-      BUCKETSIZE: Int 640
-      PERSCACHESIZE: Int64 2
+      MaxCacheSize: Int 2
+      BUCKETSIZE: Int 640
+      PERSCACHESIZE: Int 2
       IndexLength: Int 0
     }
     COLUMNS: String array with shape [2]
@@ -541,11 +473,7 @@
     NAME: String "DATA_stm"
     SEQNR: uInt 1
     SPEC: {
-<<<<<<< HEAD
-      MaxCacheSize: Int 0
-=======
-      ActualMaxCacheSize: Int64 0
->>>>>>> d5f0a464
+      MaxCacheSize: Int 0
       DEFAULTTILESHAPE: Int array with shape [2]
         [8, 2]
       MAXIMUMCACHESIZE: Int64 0
@@ -572,11 +500,7 @@
     NAME: String "DATA1"
     SEQNR: uInt 2
     SPEC: {
-<<<<<<< HEAD
-      MaxCacheSize: Int 0
-=======
-      ActualMaxCacheSize: Int64 0
->>>>>>> d5f0a464
+      MaxCacheSize: Int 0
       DEFAULTTILESHAPE: Int array with shape [2]
         [8, 2]
       MAXIMUMCACHESIZE: Int64 0
@@ -603,11 +527,7 @@
     NAME: String "Data2StMan"
     SEQNR: uInt 3
     SPEC: {
-<<<<<<< HEAD
-      MaxCacheSize: Int 0
-=======
-      ActualMaxCacheSize: Int64 0
->>>>>>> d5f0a464
+      MaxCacheSize: Int 0
       DEFAULTTILESHAPE: Int array with shape [2]
         [8, 2]
       MAXIMUMCACHESIZE: Int64 0
@@ -634,11 +554,7 @@
     NAME: String "DATA3"
     SEQNR: uInt 4
     SPEC: {
-<<<<<<< HEAD
-      MaxCacheSize: Int 0
-=======
-      ActualMaxCacheSize: Int64 0
->>>>>>> d5f0a464
+      MaxCacheSize: Int 0
       DEFAULTTILESHAPE: Int array with shape [2]
         [8, 2]
       MAXIMUMCACHESIZE: Int64 0
@@ -665,13 +581,9 @@
     NAME: String "SCALAR3"
     SEQNR: uInt 5
     SPEC: {
-<<<<<<< HEAD
-      MaxCacheSize: Int 2
-=======
-      ActualCacheSize: Int64 2
->>>>>>> d5f0a464
-      BUCKETSIZE: Int 640
-      PERSCACHESIZE: Int64 2
+      MaxCacheSize: Int 2
+      BUCKETSIZE: Int 640
+      PERSCACHESIZE: Int 2
       IndexLength: Int 0
     }
     COLUMNS: String array with shape [1]
