--- conflicted
+++ resolved
@@ -218,14 +218,6 @@
   throw (TableInvOper ("makeSortKey(rownrs) for column " + colDescPtr_p->name() +
                        " is only valid for a scalar"));
 }
-<<<<<<< HEAD
-void BaseColumn::freeSortKey (const void*&)
-{
-  throw (TableInvOper ("freeSortKey() for column " + colDescPtr_p->name() +
-                       " is only valid for a scalar"));
-}
-=======
->>>>>>> d5f0a464
 void BaseColumn::allocIterBuf (void*&, void*&, CountedPtr<BaseCompare>&)
 {
   throw (TableInvOper ("allocIterBuf() for column " + colDescPtr_p->name() +
