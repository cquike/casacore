--- conflicted
+++ resolved
@@ -179,23 +179,14 @@
   // Make sure the cache is initialized, so the header has certainly been read.
   const_cast<ISMBase*>(this)->getCache();
   Record rec;
-<<<<<<< HEAD
   rec.define ("MaxCacheSize", Int(cacheSize_p));
-=======
-  rec.define ("ActualCacheSize", cacheSize_p);
->>>>>>> d5f0a464
   return rec;
 }
 
 void ISMBase::setProperties (const Record& rec)
 {
-<<<<<<< HEAD
   if (rec.isDefined("MaxCacheSize")) {
     setCacheSize (rec.asInt("MaxCacheSize"), False);
-=======
-  if (rec.isDefined("ActualCacheSize")) {
-    setCacheSize (rec.asuInt("ActualCacheSize"), False);
->>>>>>> d5f0a464
   }
 }
 
