//# TSMCube.h: Tiled hypercube in a table
//# Copyright (C) 1995,1996,1997,1999,2000,2001,2002
//# Associated Universities, Inc. Washington DC, USA.
//#
//# This library is free software; you can redistribute it and/or modify it
//# under the terms of the GNU Library General Public License as published by
//# the Free Software Foundation; either version 2 of the License, or (at your
//# option) any later version.
//#
//# This library is distributed in the hope that it will be useful, but WITHOUT
//# ANY WARRANTY; without even the implied warranty of MERCHANTABILITY or
//# FITNESS FOR A PARTICULAR PURPOSE.  See the GNU Library General Public
//# License for more details.
//#
//# You should have received a copy of the GNU Library General Public License
//# along with this library; if not, write to the Free Software Foundation,
//# Inc., 675 Massachusetts Ave, Cambridge, MA 02139, USA.
//#
//# Correspondence concerning AIPS++ should be addressed as follows:
//#        Internet email: aips2-request@nrao.edu.
//#        Postal address: AIPS++ Project Office
//#                        National Radio Astronomy Observatory
//#                        520 Edgemont Road
//#                        Charlottesville, VA 22903-2475 USA
//#
//# $Id: TSMCube.h 21521 2014-12-10 08:06:42Z gervandiepen $

#ifndef TABLES_TSMCUBE_H
#define TABLES_TSMCUBE_H


//# Includes
#include <casacore/casa/aips.h>
#include <casacore/tables/DataMan/TSMShape.h>
#include <casacore/casa/Containers/Record.h>
#include <casacore/casa/Arrays/IPosition.h>
#include <casacore/casa/OS/Conversion.h>
#include <casacore/casa/iosfwd.h>

namespace casacore { //# NAMESPACE CASACORE - BEGIN

//# Forward declarations
class TiledStMan;
class TSMFile;
class TSMColumn;
class BucketCache;
template<class T> class Block;

// <summary>
// Tiled hypercube in a table
// </summary>

// <use visibility=local>

// <reviewed reviewer="UNKNOWN" date="before2004/08/25" tests="">
// </reviewed>

// <prerequisite>
//# Classes you should understand before using this one.
//   <li> <linkto class=TiledStMan>TiledStMan</linkto>
//   <li> <linkto class=ROTiledStManAccessor>ROTiledStManAccessor</linkto>
//        for a discussion of the maximum cache size
//   <li> <linkto class=TSMFile>TSMFile</linkto>
//   <li> <linkto class=BucketCache>BucketCache</linkto>
// </prerequisite>

// <etymology>
// TSMCube represents a hypercube in the Tiled Storage Manager.
// </etymology>

// <synopsis>
// TSMCube defines a tiled hypercube. The data is stored in a TSMFile
// object and accessed using a BucketCache object. The hypercube can
// be extensible in its last dimension to support tables with a size
// which is not known in advance.
// <br>
// Normally hypercubes share the same TSMFile object, but extensible
// hypercubes have their own TSMFile object (to be extensible).
// If the hypercolumn has multiple data columns, their cells share the same
// tiles. Per tile data column A appears first, thereafter B, etc..
// <br>
// The data in the cache is held in external format and is converted
// when accessed. The alternative would be to hold it in the cache in
// local format and convert it when read/written from the file. It was
// felt that the latter approach would generate more needless conversions.
// <p>
// The possible id and coordinate values are stored in a Record
// object. They are written in the main hypercube AipsIO file.
// <p>
// TSMCube uses the maximum cache size set for a Tiled Storage manager.
// The description of class
// <linkto class=ROTiledStManAccessor>ROTiledStManAccessor</linkto>
// contains a discussion about the effect of setting the maximum cache size.
// </synopsis> 

// <motivation>
// TSMCube encapsulates all operations on a hypercube.
// </motivation>

//# <todo asof="$DATE:$">
//# A List of bugs, limitations, extensions or planned refinements.
//# </todo>


class TSMCube
{
public:
    // Define the possible access types for TSMDataColumn.
    enum AccessType {
	NoAccess,
	CellAccess,
	SliceAccess,
	ColumnAccess,
	ColumnSliceAccess
    };

    // Construct the hypercube using the given file with the given shape.
    // The record contains the id and possible coordinate values.
    // <br>If the cubeshape is empty, the hypercube is still undefined and
    // can be added later with setShape. That is only used by TiledCellStMan.
    // <br> The fileOffset argument is meant for class TiledFileAccess.
    TSMCube (TiledStMan* stman, TSMFile* file,
	     const IPosition& cubeShape,
	     const IPosition& tileShape,
	     const Record& values,
             Int64 fileOffset,
             Bool useDerived = False);

    // Reconstruct the hypercube by reading its data from the AipsIO stream.
    // It will link itself to the correct TSMFile. The TSMFile objects
    // must have been reconstructed in advance.
    TSMCube (TiledStMan* stman, AipsIO& ios,
             Bool useDerived = False);

    virtual ~TSMCube();

    // Flush the data in the cache.
    virtual void flushCache();

    // Clear the cache, so data will be reread.
    // If wanted, the data is flushed before the cache is cleared.
    void clearCache (Bool doFlush = True);

    // Empty the cache.
    // It will flush the cache as needed and remove all buckets from it
    // resulting in a possibly large drop in memory used.
    // It'll also clear the <src>userSetCache_p</src> flag.
    void emptyCache();

    // Show the cache statistics.
    virtual void showCacheStatistics (ostream& os) const;

    // Put the data of the object into the AipsIO stream.
    void putObject (AipsIO& ios);

    // Get the data of the object from the AipsIO stream.
    // It returns the data manager sequence number, which is -1 if
    // no file is attached to the cube (for cells without a value).
    Int getObject (AipsIO& ios);

    // Resync the object with the data file.
    // It reads the object, and adjusts the cache.
    virtual void resync (AipsIO& ios);

    // Is the hypercube extensible?
    Bool isExtensible() const;

    // Get the bucket size (bytes).
    // It is the length of a tile in external format.
    uInt bucketSize() const;

    // Get the length of a tile (in bytes) in local format.
    uInt localTileLength() const;

    // Set the hypercube shape.
    // This is only possible if the shape was not defined yet.
    virtual void setShape (const IPosition& cubeShape,
                           const IPosition& tileShape);

    // Get the shape of the hypercube.
    const IPosition& cubeShape() const;

    // Get the shape of the tiles.
    const IPosition& tileShape() const;

    // Get the shape of the data cells in the cube.
    IPosition cellShape() const;

    // Get the size of a coordinate (i.e. the number of values in it).
    // If not defined, it returns zero.
    uInt coordinateSize (const String& coordinateName) const;

    // Get the record containing the id and coordinate values.
    // It is used by TSMIdColumn and TSMCoordColumn.
    // <group>
    const Record& valueRecord() const;
    Record& rwValueRecord();
    // </group>

    // Test if the id values match.
    Bool matches (const PtrBlock<TSMColumn*>& idColSet,
                 const Record& idValues);

    // Extend the last dimension of the cube with the given number.
    // The record can contain the coordinates of the elements added.
    virtual void extend (uInt64 nr, const Record& coordValues,
                         const TSMColumn* lastCoordColumn);

    // Extend the coordinates vector for the given coordinate
    // to the given length with the given coordValues.
    // It will be initialized to zero if no coordValues are given.
    // If the coordinate vector does not exist yet, it will be created.
    void extendCoordinates (const Record& coordValues,
			    const String& coordName, uInt length);

    // Read or write a section in the cube.
    // It is assumed that the section buffer is long enough.
    virtual void accessSection (const IPosition& start, const IPosition& end,
                                char* section, uInt colnr,
                                uInt localPixelSize, uInt externalPixelSize,
                                Bool writeFlag);

    // Read or write a section in a strided way.
    // It is assumed that the section buffer is long enough.
    virtual void accessStrided (const IPosition& start, const IPosition& end,
                                const IPosition& stride,
                                char* section, uInt colnr,
                                uInt localPixelSize, uInt externalPixelSize,
                                Bool writeFlag);

    // Get the current cache size (in buckets).
    uInt cacheSize() const;

    // Calculate the cache size (in buckets) for the given slice
    // and access path.
    // <group>
    uInt calcCacheSize (const IPosition& sliceShape,
			const IPosition& windowStart,
			const IPosition& windowLength,
			const IPosition& axisPath) const;
    static uInt calcCacheSize (const IPosition& cubeShape,
                               const IPosition& tileShape,
                               Bool extensible,
                               const IPosition& sliceShape,
                               const IPosition& windowStart,
                               const IPosition& windowLength,
                               const IPosition& axisPath,
<<<<<<< HEAD
                               uInt maxCacheSizeMiB, uInt bucketSize);
=======
                               uInt64 maxCacheSize, uInt bucketSize);
>>>>>>> d5f0a464
    // </group>

    // Set the cache size for the given slice and access path.
    virtual void setCacheSize (const IPosition& sliceShape,
                               const IPosition& windowStart,
                               const IPosition& windowLength,
                               const IPosition& axisPath,
                               Bool forceSmaller, Bool userSet);

    // Resize the cache object.
    // If forceSmaller is False, the cache will only be resized when it grows.
    // If the given size exceeds the maximum size with more
    // than 10%, the maximum size will be used.
    // The cacheSize has to be given in buckets.
    // <br>The flag <src>userSet</src> inidicates if the cache size is set by
    // the user (by an Accessor object) or automatically (by TSMDataColumn).
    virtual void setCacheSize (uInt cacheSize, Bool forceSmaller, Bool userSet);

    // Validate the cache size (in buckets).
    // This means it will return the given cache size (in buckets) if
    // smaller than the maximum cache size (given in MiB).
    // Otherwise the maximum is returned.
    // <group>
<<<<<<< HEAD
    uInt validateCacheSize (uInt cacheSize) const;
    static uInt validateCacheSize (uInt cacheSize, uInt maxSizeMiB,
                                   uInt bucketSize);
=======
    uInt64 validateCacheSize (uInt64 cacheSize) const;
    static uInt64 validateCacheSize (uInt64 cacheSize, uInt64 maxSize,
                                     uInt bucketSize);
>>>>>>> d5f0a464
    // </group>

    // Determine if the user set the cache size (using setCacheSize).
    Bool userSetCache() const;

    // Functions for TSMDataColumn to keep track of the last type of
    // access to a hypercube. It uses it to determine if the cache
    // has to be reset.
    // <group>
    AccessType getLastColAccess() const;
    const IPosition& getLastColSlice() const;
    void setLastColAccess (AccessType type);
    void setLastColSlice (const IPosition& slice);
    // </group>

protected:
    // Initialize the various variables.
    // <group>
    void setup();
    void setupNrTiles();
    // </group>

    // Adjust the tile shape to the hypercube shape.
    // A size of 0 gets set to 1.
    // A tile size > cube size gets set to the cube size.
    IPosition adjustTileShape (const IPosition& cubeShape,
			       const IPosition& tileShape) const;

    // Resize the IPosition member variables used in accessSection()
    // if nrdim_p changes value.
    void resizeTileSections();

private:
    // Forbid copy constructor.
    TSMCube (const TSMCube&);

    // Forbid assignment.
    TSMCube& operator= (const TSMCube&);

    // Get the cache object.
    // This will construct the cache object if not present yet.
    BucketCache* getCache();

    // Construct the cache object (if not constructed yet).
    virtual void makeCache();

    // Resync the cache object.
    virtual void resyncCache();

    // Delete the cache object.
    virtual void deleteCache();

    // Access a line in a more optimized way.
    void accessLine (char* section, uInt pixelOffset,
		     uInt localPixelSize,
		     Bool writeFlag, BucketCache* cachePtr,
		     const IPosition& startTile, uInt endTile,
		     const IPosition& startPixelInFirstTile,
		     uInt endPixelInLastTile,
		     uInt lineIndex);

    // Define the callback functions for the BucketCache.
    // <group>
    static char* readCallBack (void* owner, const char* external);
    static void writeCallBack (void* owner, char* external,
			       const char* local);
    static char* initCallBack (void* owner);
    static void deleteCallBack (void* owner, char* buffer);
    // </group>

    // Define the functions doing the actual read and write of the 
    // data in the tile and converting it to/from local format.
    // <group>
    char* readTile (const char* external);
    void writeTile (char* external, const char* local);
    // </group>

protected:
    //# Declare member variables.

    char * cachedTile_p; // optimization to hold one tile chunk

    // Pointer to the parent storage manager.
    TiledStMan*     stmanPtr_p;
    // Is the class used directly or only by a derived class only?
    Bool            useDerived_p;
    // The values of the possible id and coordinate columns.
    Record          values_p;
    // Is the hypercube extensible?
    Bool            extensible_p;
    // Dimensionality of the hypercube.
    uInt            nrdim_p;
    // Number of tiles in the hypercube.
    uInt            nrTiles_p;
    // The shape of the hypercube.
    IPosition       cubeShape_p;
    // The shape of the tiles in the hypercube.
    IPosition       tileShape_p;
    // The number of tiles in each hypercube dimension.
    IPosition       tilesPerDim_p;
    // Precomputed tileShape information.
    TSMShape        expandedTileShape_p;
    // Precomputed tilesPerDim information.
    TSMShape        expandedTilesPerDim_p;
    // Number of tiles in all but last dimension (used when extending).
    uInt            nrTilesSubCube_p;
    // The tilesize in bytes.
    uInt            tileSize_p;
    // Pointer to the TSMFile object holding the data.
    TSMFile*        filePtr_p;
    // Offset in the TSMFile object where the data of this hypercube starts.
    Int64           fileOffset_p;
    // Offset for each data column in a tile (in external format).
    Block<uInt>     externalOffset_p;
    // Offset for each data column in a tile (in local format).
    Block<uInt>     localOffset_p;
    // The bucket size in bytes (is equal to tile size in bytes).
    uInt            bucketSize_p;
    // The tile size in bytes in local format.
    uInt            localTileLength_p;
    // The bucket cache.
    BucketCache*    cache_p;
    // Did the user set the cache size?
    Bool            userSetCache_p;
    // Was the last column access to a cell, slice, or column?
    AccessType      lastColAccess_p;
    // The slice shape of the last column access to a slice.
    IPosition       lastColSlice_p;

    // IPosition variables used in accessSection(); declared here
    // as member variables to avoid significant construction and
    // desctruction overhead if they are local to accessSection()
    // #tiles needed for the section
    IPosition nrTileSection_p;
    // First tile needed
    IPosition startTile_p;
    // Last tile needed
    IPosition endTile_p;
    // First pixel in first tile
    IPosition startPixelInFirstTile_p;
    // Last pixel in first tile
    IPosition endPixelInFirstTile_p;
    // Last pixel in last tile
    IPosition endPixelInLastTile_p;
};



inline BucketCache* TSMCube::getCache()
{
    if (cache_p == 0) {
	makeCache();
    }
    return cache_p;
}
inline uInt TSMCube::bucketSize() const
{ 
    return bucketSize_p;
}
inline uInt TSMCube::localTileLength() const
{ 
    return localTileLength_p;
}
inline const IPosition& TSMCube::cubeShape() const
{ 
    return cubeShape_p;
}
inline const IPosition& TSMCube::tileShape() const
{ 
    return tileShape_p;
}
inline const Record& TSMCube::valueRecord() const
{
    return values_p;
}
inline Record& TSMCube::rwValueRecord()
{
    return values_p;
}
inline Bool TSMCube::userSetCache() const
{
    return userSetCache_p;
}
inline TSMCube::AccessType TSMCube::getLastColAccess() const
{
    return lastColAccess_p;
}
inline const IPosition& TSMCube::getLastColSlice() const
{
    return lastColSlice_p;
}
inline void TSMCube::setLastColAccess (TSMCube::AccessType type)
{
    lastColAccess_p = type;
}
inline void TSMCube::setLastColSlice (const IPosition& slice)
{
    lastColSlice_p.resize (slice.nelements());
    lastColSlice_p = slice;
}




} //# NAMESPACE CASACORE - END

#endif<|MERGE_RESOLUTION|>--- conflicted
+++ resolved
@@ -245,11 +245,7 @@
                                const IPosition& windowStart,
                                const IPosition& windowLength,
                                const IPosition& axisPath,
-<<<<<<< HEAD
                                uInt maxCacheSizeMiB, uInt bucketSize);
-=======
-                               uInt64 maxCacheSize, uInt bucketSize);
->>>>>>> d5f0a464
     // </group>
 
     // Set the cache size for the given slice and access path.
@@ -273,15 +269,9 @@
     // smaller than the maximum cache size (given in MiB).
     // Otherwise the maximum is returned.
     // <group>
-<<<<<<< HEAD
     uInt validateCacheSize (uInt cacheSize) const;
     static uInt validateCacheSize (uInt cacheSize, uInt maxSizeMiB,
                                    uInt bucketSize);
-=======
-    uInt64 validateCacheSize (uInt64 cacheSize) const;
-    static uInt64 validateCacheSize (uInt64 cacheSize, uInt64 maxSize,
-                                     uInt bucketSize);
->>>>>>> d5f0a464
     // </group>
 
     // Determine if the user set the cache size (using setCacheSize).
