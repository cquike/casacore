//# VirtualTaQLColumn.h: Virtual column engine based on TaQL
//# Copyright (C) 2005
//# Associated Universities, Inc. Washington DC, USA.
//#
//# This library is free software; you can redistribute it and/or modify it
//# under the terms of the GNU Library General Public License as published by
//# the Free Software Foundation; either version 2 of the License, or (at your
//# option) any later version.
//#
//# This library is distributed in the hope that it will be useful, but WITHOUT
//# ANY WARRANTY; without even the implied warranty of MERCHANTABILITY or
//# FITNESS FOR A PARTICULAR PURPOSE.  See the GNU Library General Public
//# License for more details.
//#
//# You should have received a copy of the GNU Library General Public License
//# along with this library; if not, write to the Free Software Foundation,
//# Inc., 675 Massachusetts Ave, Cambridge, MA 02139, USA.
//#
//# Correspondence concerning AIPS++ should be addressed as follows:
//#        Internet email: aips2-request@nrao.edu.
//#        Postal address: AIPS++ Project Office
//#                        National Radio Astronomy Observatory
//#                        520 Edgemont Road
//#                        Charlottesville, VA 22903-2475 USA
//#
//# $Id$

#ifndef TABLES_VIRTUALTAQLCOLUMN_H
#define TABLES_VIRTUALTAQLCOLUMN_H

//# Includes
#include <casacore/casa/aips.h>
#include <casacore/tables/DataMan/VirtColEng.h>
#include <casacore/tables/DataMan/DataManager.h>
#include <casacore/casa/Arrays/IPosition.h>

namespace casacore {
//# Forward Declarations
class TableExprNode;


// <category lib=aips module="Tables" sect="Virtual Columns">
// <summary> Virtual scalar column using TaQL</summary>
// <reviewed reviewer="GvD" date="2004/07/09" tests="">
//
// <prerequisite>
//# Classes you should understand before using this one.
//   <li> VirtualScalarColumn
// </prerequisite>
//
// <synopsis> 
// VirtualTaQLColumn is a virtual column engine to define the contents of a
// column as a TaQL expression in which possibly other columns are used.
// It is (of course) only possible to get data from the column; puts cannot
// be done.
// <br>
// The expression result can be a scalar or array of the basic TaQL data types.
// The column data type has to be conformant with that TaQL type, thus a
// column of any integer type has to be used for an integer TaQL result.
// <note role=caution> One has to be careful with deleting columns. If in an
// existing table a TaQL expression uses a deleted column, the expression
// cannot be parsed anymore and the table cannot be opened anymore.
// In the future the Table System will be made more forgiving.
// </note>
// </synopsis> 
//
// <example>
// The following example creates a table with a few columns.
// One column is virtual and has a random value if Col3 is true.
// Otherwise it has value 0.
// <srcblock>
//    // Create the table description.
//    TableDesc td;
//    td.addColumn (ScalarColumnDesc<DComplex>("Col1"));
//    td.addColumn (ScalarColumnDesc<Int>("Col2"));
//    td.addColumn (ScalarColumnDesc<Bool>("Col3"));
//    td.addColumn (ScalarColumnDesc<Double>("ColVirt"));
//  
//    // Now create a new table from the description.
//    SetupNewTable newTab("tmtest", td, Table::New);
//    // Define the expression of the virtual column and bind the column to it.
//    // The other columns are by default bound to StandardStMan.
//    VirtualTaQLColumn engine("iif(Col3,rand(),0)");
//    newTab.bindColumn("ColVirt", engine);
//    Table tab(newTab);
// </srcblock>
// </example>

class VirtualTaQLColumn : public VirtualColumnEngine, public DataManagerColumn
{
public:

  // Construct it with the given TaQL expression.
  VirtualTaQLColumn (const String& expr);

  // Construct it with the given specification.
  VirtualTaQLColumn (const Record& spec);

  // Destructor is mandatory.
  virtual ~VirtualTaQLColumn();

  // Clone the engine object.
  virtual DataManager* clone() const;

  // Get the data manager specification.
  virtual Record dataManagerSpec() const;

  // Return the type name of the engine.
  // (i.e. its class name VirtualTaQLColumn).
  virtual String dataManagerType() const;

  // Return the name of the class.
  static String className();

  // Register the class name and the static makeObject "constructor".
  // This will make the engine known to the table system.
  static void registerClass();

  // Define the "constructor" to construct this engine when a
  // table is read back.
  // This "constructor" has to be registered by the user of the engine.
  // If the engine is commonly used, its registration can be added
  // into the registerAllCtor function in DataManReg.cc. 
  // This function gets automatically invoked by the table system.
  static DataManager* makeObject (const String& dataManagerName,
				  const Record& spec);

  // Return the TaQL expression used.
  const String& expression() const
    { return itsExpr; }

  // Functions to return column info.
  // <group>
  virtual int dataType() const;
  virtual Bool isWritable() const;
  virtual uInt ndim (rownr_t rownr);
  virtual IPosition shape (rownr_t rownr);
  virtual Bool isShapeDefined (rownr_t rownr);
  // </group>

private:
  // Copy is not needed and therefore forbidden (so it is made private).
  VirtualTaQLColumn (const VirtualTaQLColumn&);

  // Assignment is not needed and therefore forbidden (so it is made private).
  VirtualTaQLColumn& operator= (const VirtualTaQLColumn&);

  // Create the column object for the scalar column in this engine.
  virtual DataManagerColumn* makeScalarColumn (const String& columnName,
					       int dataType, const String&);

  // Create the column object for the indirect array column in this engine.
  virtual DataManagerColumn* makeIndArrColumn (const String& columnName,
					       int dataType,
					       const String& dataTypeId);

  // Let the engine initialize the object for a new table.
  // It defines a column keyword holding the expression.
  virtual void create (rownr_t);

  // Prepare compiles the expression.
  virtual void prepare();

  //# We could also define the getBlockXXV functions, but
  //# that is not required. The default implementation gets
  //# one value. Possible optimization can be done by
  //# implementing it here.
  //# The same is true for getColumn.

  // Get the scalar value in the given row.
  // <group>
<<<<<<< HEAD
  virtual void getBoolV     (uInt rownr, Bool* dataPtr);
  virtual void getuCharV    (uInt rownr, uChar* dataPtr);
  virtual void getShortV    (uInt rownr, Short* dataPtr);
  virtual void getuShortV   (uInt rownr, uShort* dataPtr);
  virtual void getIntV      (uInt rownr, Int* dataPtr);
  virtual void getuIntV     (uInt rownr, uInt* dataPtr);
  virtual void getInt64V    (uInt rownr, Int64* dataPtr);
  virtual void getfloatV    (uInt rownr, float* dataPtr);
  virtual void getdoubleV   (uInt rownr, double* dataPtr);
  virtual void getComplexV  (uInt rownr, Complex* dataPtr);
  virtual void getDComplexV (uInt rownr, DComplex* dataPtr);
  virtual void getStringV   (uInt rownr, String* dataPtr);
=======
  virtual void getBool     (rownr_t rownr, Bool* dataPtr);
  virtual void getuChar    (rownr_t rownr, uChar* dataPtr);
  virtual void getShort    (rownr_t rownr, Short* dataPtr);
  virtual void getuShort   (rownr_t rownr, uShort* dataPtr);
  virtual void getInt      (rownr_t rownr, Int* dataPtr);
  virtual void getuInt     (rownr_t rownr, uInt* dataPtr);
  virtual void getInt64    (rownr_t rownr, Int64* dataPtr);
  virtual void getfloat    (rownr_t rownr, float* dataPtr);
  virtual void getdouble   (rownr_t rownr, double* dataPtr);
  virtual void getComplex  (rownr_t rownr, Complex* dataPtr);
  virtual void getDComplex (rownr_t rownr, DComplex* dataPtr);
  virtual void getString   (rownr_t rownr, String* dataPtr);
>>>>>>> d5f0a464
  // </group>

  // Get the array value in the given row.
  // The argument dataPtr is in fact an Array<T>*, but a void*
  // is needed to be generic.
  // The array given by <src>arr</src> has to have the correct shape
  // (which is guaranteed by the ArrayColumn get function).
  virtual void getArrayV (rownr_t rownr, ArrayBase& arr);

<<<<<<< HEAD
  // Get the array result into itsCurResult.
  IPosition getResult (uInt rownr);

  // Make the result cache.
  void makeCurResult();
=======
  // Get the result.
  IPosition getResult (rownr_t rownr, ArrayBase& arr);
>>>>>>> d5f0a464

  // Get functions implemented by means of their DataMaangerColumn::dmGetXX
  // counterparts.
  // <group>
  virtual void getScalarColumnV (ArrayBase& arr);
  virtual void getScalarColumnCellsV (const RefRows& rownrs,
                                      ArrayBase& arr);
  virtual void getArrayColumnV (ArrayBase& data);
  virtual void getArrayColumnCellsV (const RefRows& rownrs,
                                     ArrayBase& data);
  virtual void getSliceV (rownr_t rownr, const Slicer& slicer, ArrayBase& data);
  virtual void getColumnSliceV (const Slicer& slicer, ArrayBase& data);
  virtual void getColumnSliceCellsV (const RefRows& rownrs,
                                     const Slicer& slicer, ArrayBase& data);
  // </group>


  //# Now define the data members.
  int            itsDataType;
  Bool           itsIsArray;
  String         itsColumnName;
  String         itsExpr;             //# TaQL expression
  TableExprNode* itsNode;             //# compiled TaQL expression
  Bool           itsTempWritable;
  Int64          itsCurRow;           //# Currently evaluated row
  ArrayBase*     itsCurResult;        //# result in itsCurRow
  IPosition      itsCurShape;         //# shape in itsCurRow
};


} //end namespace casacore

#endif<|MERGE_RESOLUTION|>--- conflicted
+++ resolved
@@ -169,20 +169,6 @@
 
   // Get the scalar value in the given row.
   // <group>
-<<<<<<< HEAD
-  virtual void getBoolV     (uInt rownr, Bool* dataPtr);
-  virtual void getuCharV    (uInt rownr, uChar* dataPtr);
-  virtual void getShortV    (uInt rownr, Short* dataPtr);
-  virtual void getuShortV   (uInt rownr, uShort* dataPtr);
-  virtual void getIntV      (uInt rownr, Int* dataPtr);
-  virtual void getuIntV     (uInt rownr, uInt* dataPtr);
-  virtual void getInt64V    (uInt rownr, Int64* dataPtr);
-  virtual void getfloatV    (uInt rownr, float* dataPtr);
-  virtual void getdoubleV   (uInt rownr, double* dataPtr);
-  virtual void getComplexV  (uInt rownr, Complex* dataPtr);
-  virtual void getDComplexV (uInt rownr, DComplex* dataPtr);
-  virtual void getStringV   (uInt rownr, String* dataPtr);
-=======
   virtual void getBool     (rownr_t rownr, Bool* dataPtr);
   virtual void getuChar    (rownr_t rownr, uChar* dataPtr);
   virtual void getShort    (rownr_t rownr, Short* dataPtr);
@@ -195,7 +181,6 @@
   virtual void getComplex  (rownr_t rownr, Complex* dataPtr);
   virtual void getDComplex (rownr_t rownr, DComplex* dataPtr);
   virtual void getString   (rownr_t rownr, String* dataPtr);
->>>>>>> d5f0a464
   // </group>
 
   // Get the array value in the given row.
@@ -205,16 +190,11 @@
   // (which is guaranteed by the ArrayColumn get function).
   virtual void getArrayV (rownr_t rownr, ArrayBase& arr);
 
-<<<<<<< HEAD
   // Get the array result into itsCurResult.
-  IPosition getResult (uInt rownr);
+  void getResult (rownr_t rownr);
 
   // Make the result cache.
   void makeCurResult();
-=======
-  // Get the result.
-  IPosition getResult (rownr_t rownr, ArrayBase& arr);
->>>>>>> d5f0a464
 
   // Get functions implemented by means of their DataMaangerColumn::dmGetXX
   // counterparts.
@@ -239,9 +219,8 @@
   String         itsExpr;             //# TaQL expression
   TableExprNode* itsNode;             //# compiled TaQL expression
   Bool           itsTempWritable;
-  Int64          itsCurRow;           //# Currently evaluated row
+  rownr_t        itsCurRow;           //# Currently evaluated row
   ArrayBase*     itsCurResult;        //# result in itsCurRow
-  IPosition      itsCurShape;         //# shape in itsCurRow
 };
 
 
