--- conflicted
+++ resolved
@@ -222,20 +222,12 @@
   getValue(aRowNr);
   *aValue = static_cast<uInt*>(itsData)[aRowNr-columnCache().start()];
 }
-<<<<<<< HEAD
-void SSMColumn::getInt64V (uInt aRowNr, Int64* aValue)
-=======
 void SSMColumn::getInt64 (rownr_t aRowNr, Int64* aValue)
->>>>>>> d5f0a464
 {
   getValue(aRowNr);
   *aValue = static_cast<Int64*>(itsData)[aRowNr-columnCache().start()];
 }
-<<<<<<< HEAD
-void SSMColumn::getfloatV (uInt aRowNr, float* aValue)
-=======
 void SSMColumn::getfloat (rownr_t aRowNr, float* aValue)
->>>>>>> d5f0a464
 {
   getValue(aRowNr);
   *aValue = static_cast<float*>(itsData)[aRowNr-columnCache().start()];
@@ -388,11 +380,7 @@
       *aValue;
   }
 }
-<<<<<<< HEAD
-void SSMColumn::putInt64V (uInt aRowNr, const Int64* aValue)
-=======
 void SSMColumn::putInt64 (rownr_t aRowNr, const Int64* aValue)
->>>>>>> d5f0a464
 {
   putValue(aRowNr,aValue);
   if (aRowNr >= columnCache().start()  &&  aRowNr <= columnCache().end()) {
@@ -400,11 +388,7 @@
       *aValue;
   }
 }
-<<<<<<< HEAD
-void SSMColumn::putfloatV (uInt aRowNr, const float* aValue)
-=======
 void SSMColumn::putfloat (rownr_t aRowNr, const float* aValue)
->>>>>>> d5f0a464
 {
   putValue(aRowNr,aValue);
   if (aRowNr >= columnCache().start()  &&  aRowNr <= columnCache().end()) {
@@ -507,92 +491,7 @@
   itsSSMPtr->setBucketDirty();
 }
 
-<<<<<<< HEAD
-void SSMColumn::getScalarColumnBoolV     (Vector<Bool>* aDataPtr)
-{
-  Bool deleteIt;
-  Bool* anArray=aDataPtr->getStorage(deleteIt);
-  getColumnValue(anArray,aDataPtr->nelements());
-  aDataPtr->putStorage(anArray,deleteIt);
-}
-
-void SSMColumn::getScalarColumnuCharV    (Vector<uChar>* aDataPtr)
-{
-  Bool deleteIt;
-  uChar* anArray=aDataPtr->getStorage(deleteIt);
-  getColumnValue(anArray,aDataPtr->nelements());
-  aDataPtr->putStorage(anArray,deleteIt);
-}
-
-void SSMColumn::getScalarColumnShortV    (Vector<Short>* aDataPtr)
-{
-  Bool deleteIt;
-  Short* anArray=aDataPtr->getStorage(deleteIt);
-  getColumnValue(anArray,aDataPtr->nelements());
-  aDataPtr->putStorage(anArray,deleteIt);
-
-}
-
-void SSMColumn::getScalarColumnuShortV   (Vector<uShort>* aDataPtr)
-{
-  Bool deleteIt;
-  uShort* anArray=aDataPtr->getStorage(deleteIt);
-  getColumnValue(anArray,aDataPtr->nelements());
-  aDataPtr->putStorage(anArray,deleteIt);
-}
-
-void SSMColumn::getScalarColumnIntV      (Vector<Int>* aDataPtr)
-{
-  Bool deleteIt;
-  Int* anArray=aDataPtr->getStorage(deleteIt);
-  getColumnValue(anArray,aDataPtr->nelements());
-  aDataPtr->putStorage(anArray,deleteIt);
-}
-
-void SSMColumn::getScalarColumnuIntV     (Vector<uInt>* aDataPtr)
-{
-  Bool deleteIt;
-  uInt* anArray=aDataPtr->getStorage(deleteIt);
-  getColumnValue(anArray,aDataPtr->nelements());
-  aDataPtr->putStorage(anArray,deleteIt);
-}
-
-void SSMColumn::getScalarColumnInt64V    (Vector<Int64>* aDataPtr)
-{
-  Bool deleteIt;
-  Int64* anArray=aDataPtr->getStorage(deleteIt);
-  getColumnValue(anArray,aDataPtr->nelements());
-  aDataPtr->putStorage(anArray,deleteIt);
-}
-
-void SSMColumn::getScalarColumnfloatV    (Vector<float>* aDataPtr)
-{
-  Bool deleteIt;
-  float* anArray=aDataPtr->getStorage(deleteIt);
-  getColumnValue(anArray,aDataPtr->nelements());
-  aDataPtr->putStorage(anArray,deleteIt);
-}
-
-void SSMColumn::getScalarColumndoubleV   (Vector<double>* aDataPtr)
-{
-  Bool deleteIt;
-  double* anArray=aDataPtr->getStorage(deleteIt);
-  getColumnValue(anArray,aDataPtr->nelements());
-  aDataPtr->putStorage(anArray,deleteIt);
-}
-
-void SSMColumn::getScalarColumnComplexV  (Vector<Complex>* aDataPtr)
-{
-  Bool deleteIt;
-  Complex* anArray=aDataPtr->getStorage(deleteIt);
-  getColumnValue(anArray,aDataPtr->nelements());
-  aDataPtr->putStorage(anArray,deleteIt);
-}
-
-void SSMColumn::getScalarColumnDComplexV (Vector<DComplex>* aDataPtr)
-=======
 void SSMColumn::getScalarColumnV (ArrayBase& aDataPtr)
->>>>>>> d5f0a464
 {
   if (dtype() == TpString) {
     Vector<String>& vec = static_cast<Vector<String>&>(aDataPtr);
@@ -627,67 +526,7 @@
   }
 }
 
-<<<<<<< HEAD
-void SSMColumn::putScalarColumnBoolV     (const Vector<Bool>* aDataPtr)
-{
-  Bool deleteIt;
-  const Bool* anArray=aDataPtr->getStorage(deleteIt);
-  putColumnValue(anArray,aDataPtr->nelements());
-  aDataPtr->freeStorage(anArray,deleteIt);
-}
-
-void SSMColumn::putScalarColumnuCharV    (const Vector<uChar>* aDataPtr)
-{
-  Bool deleteIt;
-  const uChar* anArray=aDataPtr->getStorage(deleteIt);
-  putColumnValue(anArray,aDataPtr->nelements());
-  aDataPtr->freeStorage(anArray,deleteIt);
-}
-
-void SSMColumn::putScalarColumnShortV    (const Vector<Short>* aDataPtr)
-{
-  Bool deleteIt;
-  const Short* anArray=aDataPtr->getStorage(deleteIt);
-  putColumnValue(anArray,aDataPtr->nelements());
-  aDataPtr->freeStorage(anArray,deleteIt);
-}
-
-void SSMColumn::putScalarColumnuShortV   (const Vector<uShort>* aDataPtr)
-{
-  Bool deleteIt;
-  const uShort* anArray=aDataPtr->getStorage(deleteIt);
-  putColumnValue(anArray,aDataPtr->nelements());
-  aDataPtr->freeStorage(anArray,deleteIt);
-}
-
-void SSMColumn::putScalarColumnIntV      (const Vector<Int>* aDataPtr)
-{
-  Bool deleteIt;
-  const Int* anArray=aDataPtr->getStorage(deleteIt);
-  putColumnValue(anArray,aDataPtr->nelements());
-  aDataPtr->freeStorage(anArray,deleteIt);
-}
-
-void SSMColumn::putScalarColumnuIntV     (const Vector<uInt>* aDataPtr)
-{
-  Bool deleteIt;
-  const uInt* anArray=aDataPtr->getStorage(deleteIt);
-  putColumnValue(anArray,aDataPtr->nelements());
-  aDataPtr->freeStorage(anArray,deleteIt);
-}
-
-void SSMColumn::putScalarColumnInt64V    (const Vector<Int64>* aDataPtr)
-{
-  Bool deleteIt;
-  const Int64* anArray=aDataPtr->getStorage(deleteIt);
-  putColumnValue(anArray,aDataPtr->nelements());
-  aDataPtr->freeStorage(anArray,deleteIt);
-}
-
-void SSMColumn::putScalarColumnfloatV    (const Vector<float>* aDataPtr)
-=======
 void SSMColumn::putScalarColumnV (const ArrayBase& aDataPtr)
->>>>>>> d5f0a464
 {
   if (dtype() == TpString) {
     const Vector<String>& vec = static_cast<const Vector<String>&>(aDataPtr);
