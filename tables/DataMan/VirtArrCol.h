//# VirtArrCol.h: Templated base class for virtual array column
//# Copyright (C) 1994,1995,1996,1999,2000
//# Associated Universities, Inc. Washington DC, USA.
//#
//# This library is free software; you can redistribute it and/or modify it
//# under the terms of the GNU Library General Public License as published by
//# the Free Software Foundation; either version 2 of the License, or (at your
//# option) any later version.
//#
//# This library is distributed in the hope that it will be useful, but WITHOUT
//# ANY WARRANTY; without even the implied warranty of MERCHANTABILITY or
//# FITNESS FOR A PARTICULAR PURPOSE.  See the GNU Library General Public
//# License for more details.
//#
//# You should have received a copy of the GNU Library General Public License
//# along with this library; if not, write to the Free Software Foundation,
//# Inc., 675 Massachusetts Ave, Cambridge, MA 02139, USA.
//#
//# Correspondence concerning AIPS++ should be addressed as follows:
//#        Internet email: aips2-request@nrao.edu.
//#        Postal address: AIPS++ Project Office
//#                        National Radio Astronomy Observatory
//#                        520 Edgemont Road
//#                        Charlottesville, VA 22903-2475 USA
//#
//# $Id$

#ifndef TABLES_VIRTARRCOL_H
#define TABLES_VIRTARRCOL_H

//# Includes
#include <casacore/casa/aips.h>
#include <casacore/tables/DataMan/DataManager.h>

namespace casacore { //# NAMESPACE CASACORE - BEGIN

//# Forward Declarations
template<class T> class Array;
class Slicer;


// <summary>
// Templated base class for virtual array column
// </summary>

// <use visibility=local>

// <reviewed reviewer="Gareth Hunt" date="94Nov17" tests="">
// </reviewed>

// <prerequisite>
//# Classes you should understand before using this one.
//   <li> DataManagerColumn
//   <li> VirtualColumnEngine
// </prerequisite>

// <etymology>
// VirtualArrayColumn handles a virtual column containing an array.
// </etymology>

// <synopsis> 
// VirtualArrayColumn is the abstract base class to handle an array column
// for a virtual column engine (both direct and indirect arrays).
// It is derived from DataManagerColumn and reimplements some
// virtual functions to make life easier for the derived classes.
// It does the following:
// <ul>
//  <li>
//   It implements the dataType function, so it is not needed to implement
//   that in derived classes.
//  <li>
//   It has a default implementation of False for function isWritable.
//   Thus by default virtual scalar columns are not writable, which will
//   often be the case. Only if a virtual scalar column can be writable,
//   it has to be implemented in the derived class.
//  <li>
//   It has a default implementation for the functions dealing with
//   the array shapes. By default they throw an "invalid operation"
//   exception, so it is needed to implement them in the derived class.
//  <li>
//   In DataManagerColumn the functions get/putArrayV and get/putSliceV
//   are defined, which have an ArrayBase& data argument. This is necessary
//   to handle arbitrary data types in the non-templated base class
//   DataManagerColumn.
//   In this templated VirtualArrayColumn class, virtual functions
//   get/putArray, get/putSlice, etc. have been defined. They cast
//   the ArrayBase& data argument to Array<T>&, so in a derived class no care
//   has to be taken for that cast.
//   Furthermore a default implementation of the get/putSlice has been made.
//   They get/put the entire array (using get/putArray) and access the
//   required slice.
//   By default the get/putArray functions thrown an "invalid operation"
//   exception, so they have to be implemented in the derived class.
//  <li>
//   Similarly the functions get/putArrayColumnV and get/putColumnSliceV
//   have been templated to get/putArrayColumn and get/putColumnSlice.
//   The default implementation of these latter functions handle a
//   column by looping through its individual cells.
//  <li>
//   Similarly the functions get/putArrayColumnCellsV and
//   get/putColumnSliceCells have been templated to
//   get/putArrayColumnCells and get/putColumnSliceCells.
//   However, their implementations throw an exception.
//   However, it makes it possible that a derived class
//   (like <linkto class=ScaledComplexData>ScaledComplexData</linkto>)
//   can implement these functions.
// </ul>
// An example of a virtual array column class is ScaledComplexData. Note that
// this class is (indirectly) multiple derived from VirtualColumnEngine and
// VirtualArrayColumn, so it combines the functionality of DataManager
// and DataManagerColumn.
// This is possible, because one ScaledComplexData engine can handle only one
// column.
// </synopsis> 

// <motivation>
// This class reimplements some virtual functions implemented by
// DataManagerColumn and types the data argument. In that way they are
// easier to implement in derived classes. Furthermore they allow
// default implementations.
// </motivation>

// <templating arg=T>
//  <li> default constructor
//  <li> copy constructor
//  <li> assignment operator
//  <li> <src>static String dataTypeId();   // unique name of the class</src>
// </templating>

// <todo asof="$DATE:$">
//# A List of bugs, limitations, extensions or planned refinements.
// </todo>


class VirtualArrayColumnBase : public DataManagerColumn
{
public:
    // Create a column.
    VirtualArrayColumnBase()
        {}

    virtual ~VirtualArrayColumnBase();

    // By default no data can be put in a virtual column.
    virtual Bool isWritable() const;

protected:
    // Set the shape of all arrays in the column.
    // It is only called if the column contains direct arrays.
    // By default it throws a "not possible" exception.
    virtual void setShapeColumn (const IPosition& shape);

    // Set the shape of an array in the given row.
    // It is only called if the column contains indirect arrays.
    // By default it throws a "not possible" exception.
    virtual void setShape (rownr_t rownr, const IPosition& shape);

    // Is the value shape defined in the given row?
    // By default it throws a "not possible" exception.
    virtual Bool isShapeDefined (rownr_t rownr);

    // Get the dimensionality of the item in the given row.
<<<<<<< HEAD
    // By default it returns the length of the shape of that row.
    virtual uInt ndim (uInt rownr);
=======
    // By default it throws a "not possible" exception.
    virtual uInt ndim (rownr_t rownr);
>>>>>>> d5f0a464

    // Get the shape of the item in the given row.
    // By default it throws a "not possible" exception.
    virtual IPosition shape (rownr_t rownr);

    // The scalar access functions throw an exception.
    // <group>
    virtual void getScalarColumnV (ArrayBase& dataPtr);
    virtual void putScalarColumnV (const ArrayBase& dataPtr);
    virtual void getScalarColumnCellsV (const RefRows& rownrs,
					ArrayBase& dataPtr);
    virtual void putScalarColumnCellsV (const RefRows& rownrs,
					const ArrayBase& dataPtr);
    // </group>
};


template<class T>
class VirtualArrayColumn : public VirtualArrayColumnBase
{
public:
    // Create a column.
    VirtualArrayColumn()
        {}

    virtual ~VirtualArrayColumn();

    // Return the data type of the column.
    virtual int dataType() const;

    // Return the data type Id of the column.
    virtual String dataTypeId() const;

protected:
    // Get the array value in the given row.
    // The data array has to have the correct shape
    // (which is guaranteed by the ArrayColumn::get function).
    virtual void getArray (rownr_t rownr, Array<T>& data) = 0;

    // Put the array value into the given row.
    // The data array has to have the correct shape
    // (which is guaranteed by the ArrayColumn::put function).
    // By default it throws a "not possible" exception.
    virtual void putArray (rownr_t rownr, const Array<T>& data);

    // Get a section of the array in the given row.
    // The data array has to have the correct shape
    // (which is guaranteed by the ArrayColumn::getSlice function).
    // The default implementation gets the slice by getting the full
    // array first.
    virtual void getSlice (rownr_t rownr, const Slicer& slicer, Array<T>& data);

    // Put into a section of the array in the given row.
    // The data array has to have the correct shape
    // (which is guaranteed by the ArrayColumn::putSlice function).
    // The default implementation gets the slice by accessing the full
    // array.
    virtual void putSlice (rownr_t rownr, const Slicer& slicer,
			   const Array<T>& data);

    // Get an entire column.
    // The data array has to have the correct shape
    // (which is guaranteed by the ArrayColum::getColumn function).
    // The default implementation gets the column row by row.
    virtual void getArrayColumn (Array<T>& data);

    // Put an entire column.
    // The data array has to have the correct shape
    // (which is guaranteed by the ArrayColumn::putColumn function).
    // The default implementation puts the column row by row.
    virtual void putArrayColumn (const Array<T>& data);

    // Get some array values in the column.
    // The data array has to have the correct length
    // (which is guaranteed by the ArrayColumn::getColumn function).
    // By default it throws a "not possible" exception.
    virtual void getArrayColumnCells (const RefRows& rownrs, Array<T>& data);

    // Put some array values in the column.
    // The data array has to have the correct length
    // (which is guaranteed by the ArrayColumn::putColumn function).
    // By default it throws a "not possible" exception.
    virtual void putArrayColumnCells (const RefRows& rownrs,
				      const Array<T>& data);

    // Get a section of all arrays in the column.
    // The data array has to have the correct shape
    // (which is guaranteed by the ArrayColumn::getColumn function).
    // The default implementation gets the column row by row.
    virtual void getColumnSlice (const Slicer& slicer, Array<T>& data);

    // Put a section of all arrays in the column.
    // The data array has to have the correct shape
    // (which is guaranteed by the ArrayColumn putColumn function).
    // The default implementation puts the column row by row.
    virtual void putColumnSlice (const Slicer& slicer, const Array<T>& data);

    // Get a section of some arrays in the column.
    // The data array has to have the correct shape
    // (which is guaranteed by the ArrayColumn::getColumn function).
    // By default it throws a "not possible" exception.
    virtual void getColumnSliceCells (const RefRows& rownrs,
				      const Slicer& slicer, Array<T>& data);

    // Put into a section of some arrays in the column.
    // The data array has to have the correct shape
    // (which is guaranteed by the ArrayColumn::putColumn function).
    // By default it throws a "not possible" exception.
    virtual void putColumnSliceCells (const RefRows& rownrs,
				      const Slicer& slicer,
				      const Array<T>& data);

private:
    // Implement the virtual functions defined in DataManagerColumn.
    // Get the array value in the given row.
    void getArrayV (rownr_t rownr, ArrayBase& dataPtr);

    // Implement the virtual functions defined in DataManagerColumn.
    // Put the array value into the given row.
    void putArrayV (rownr_t rownr, const ArrayBase& dataPtr);

    // Implement the virtual functions defined in DataManagerColumn.
    // Get some array values in the column.
    void getArrayColumnCellsV (const RefRows& rownrs, ArrayBase& dataPtr);

    // Implement the virtual functions defined in DataManagerColumn.
    // Put some array values in the column.
    void putArrayColumnCellsV (const RefRows& rownrs, const ArrayBase& dataPtr);

    // Implement the virtual functions defined in DataManagerColumn.
    // Get a section of the array in the given row.
    void getSliceV (rownr_t rownr, const Slicer& slicer, ArrayBase& dataPtr);

    // Implement the virtual functions defined in DataManagerColumn.
    // Put into a section of the array in the given row.
    void putSliceV (rownr_t rownr, const Slicer& slicer, const ArrayBase& dataPtr);

    // Implement the virtual functions defined in DataManagerColumn.
    // Get an entire column.
    void getArrayColumnV (ArrayBase& dataPtr);

    // Implement the virtual functions defined in DataManagerColumn.
    // Put an entire column.
    void putArrayColumnV (const ArrayBase& dataPtr);

    // Implement the virtual functions defined in DataManagerColumn.
    // Get a section of all arrays in the column.
    void getColumnSliceV (const Slicer& slicer, ArrayBase& dataPtr);

    // Implement the virtual functions defined in DataManagerColumn.
    // Put into section of all arrays in the column.
    void putColumnSliceV (const Slicer& slicer, const ArrayBase& dataPtr);

    // Implement the virtual functions defined in DataManagerColumn.
    // Get a section of some arrays in the column.
    virtual void getColumnSliceCellsV (const RefRows& rownrs,
				       const Slicer& slicer, ArrayBase& dataPtr);

    // Implement the virtual functions defined in DataManagerColumn.
    // Put into a section of some arrays in the column.
    virtual void putColumnSliceCellsV (const RefRows& rownrs,
				       const Slicer& slicer,
				       const ArrayBase& dataPtr);


private:
    // The object cannot be copied.
    VirtualArrayColumn (const VirtualArrayColumn<T>&);

    // The object cannot be assigned to.
    VirtualArrayColumn<T>& operator= (const VirtualArrayColumn<T>&);
};




} //# NAMESPACE CASACORE - END

#ifndef CASACORE_NO_AUTO_TEMPLATES
#include <casacore/tables/DataMan/VirtArrCol.tcc>
#endif //# CASACORE_NO_AUTO_TEMPLATES
#endif<|MERGE_RESOLUTION|>--- conflicted
+++ resolved
@@ -159,15 +159,6 @@
     // By default it throws a "not possible" exception.
     virtual Bool isShapeDefined (rownr_t rownr);
 
-    // Get the dimensionality of the item in the given row.
-<<<<<<< HEAD
-    // By default it returns the length of the shape of that row.
-    virtual uInt ndim (uInt rownr);
-=======
-    // By default it throws a "not possible" exception.
-    virtual uInt ndim (rownr_t rownr);
->>>>>>> d5f0a464
-
     // Get the shape of the item in the given row.
     // By default it throws a "not possible" exception.
     virtual IPosition shape (rownr_t rownr);
