//# tVSCEngine.cc: Test program for class VSCEngine
//# Copyright (C) 1994,1995,1996,1999,2000,2001,2002
//# Associated Universities, Inc. Washington DC, USA.
//#
//# This program is free software; you can redistribute it and/or modify it
//# under the terms of the GNU General Public License as published by the Free
//# Software Foundation; either version 2 of the License, or (at your option)
//# any later version.
//#
//# This program is distributed in the hope that it will be useful, but WITHOUT
//# ANY WARRANTY; without even the implied warranty of MERCHANTABILITY or
//# FITNESS FOR A PARTICULAR PURPOSE.  See the GNU General Public License for
//# more details.
//#
//# You should have received a copy of the GNU General Public License along
//# with this program; if not, write to the Free Software Foundation, Inc.,
//# 675 Massachusetts Ave, Cambridge, MA 02139, USA.
//#
//# Correspondence concerning AIPS++ should be addressed as follows:
//#        Internet email: aips2-request@nrao.edu.
//#        Postal address: AIPS++ Project Office
//#                        National Radio Astronomy Observatory
//#                        520 Edgemont Road
//#                        Charlottesville, VA 22903-2475 USA
//#
//# $Id$

//# Define the variable to exclude the main from dVSCEngine.cc
#define DVSCENGINE_MAIN


//# Includes
#include "dVSCEngine.h"
#include "dVSCEngine.cc"
#include <casacore/tables/Tables/TableDesc.h>
#include <casacore/tables/Tables/SetupNewTab.h>
#include <casacore/tables/Tables/Table.h>
#include <casacore/tables/Tables/ScaColDesc.h>
#include <casacore/tables/Tables/ScalarColumn.h>
#include <casacore/tables/Tables/RefRows.h>
#include <casacore/casa/Arrays/IPosition.h>
#include <casacore/casa/Arrays/Vector.h>
#include <casacore/tables/Tables/TableError.h>
#include <casacore/casa/iostream.h>


#include <casacore/casa/namespace.h>
// <summary> Test program for class VSCEngine </summary>

// This program tests the virtual column engine VSCEngine.
// It is using the example class VSCExampleVSCEngine for that purpose.
// The results are written to stdout. The script executing this program,
// compares the results with the reference output file.

void a();
void b();

int main ()
{
    try {
	a();
	b();
<<<<<<< HEAD
    } catch (std::exception& x) {
	cout << "Caught an exception: " << x.what() << endl;
=======
    } catch (const AipsError& x) {
	cout << "Caught an exception: " << x.getMesg() << endl;
>>>>>>> 0b637257
	return 1;
    } 
    return 0;                           // exit with success status
}

// First build a description.
void a() {
    // First register the virtual column engine.
    VSCExampleVSCEngine::registerClass();
    // Add ScalarColumnDesc<VSCExample> to column type map.
    ScalarColumnDesc<VSCExample>("x").registerClass();

    // Build the table description.
    TableDesc td("", "1", TableDesc::Scratch);
    td.comment() = "A test of class TableDesc";
    td.addColumn (ScalarColumnDesc<Int>    ("x"));
    td.addColumn (ScalarColumnDesc<float>  ("y"));
    td.addColumn (ScalarColumnDesc<String> ("z"));
    td.addColumn (ScalarColumnDesc<VSCExample> ("colA"));

    // Now create a new table from the description.
    SetupNewTable newtab("tVSCEngine_tmp.data", td, Table::New);
    // Create the virtual column engine with the target columns x and y.
    VSCExampleVSCEngine engine ("colA", "x", "y", "z");
    newtab.bindColumn ("colA", engine);
    Table tab(newtab, 10);

    // Fill the table via the virtual columns.
    ScalarColumn<VSCExample> colA (tab,"colA");
    uInt i;
    for (i=0; i<10; i++) {
      colA.put (i, VSCExample(i,i+1, String::toString(i+2)));
    }

    //# Do an erroneous thing.
    SetupNewTable newtab2("tVSCEngine_tmp.dat2", td, Table::Scratch);
    newtab2.bindColumn ("x", engine);
<<<<<<< HEAD
///    try {
///	Table tab2(newtab2, 10);                // bound to incorrect column
///    } catch (std::exception x) {
///	cout << x.what() << endl;
///    } 
=======
    try {
	Table tab2(newtab2, 10);                // bound to incorrect column
    } catch (const AipsError& x) {
        cout << "Expected exception: " << x.getMesg() << endl;
    } 
>>>>>>> 0b637257
}

void b()
{
    // Read back the table.
    Table tab("tVSCEngine_tmp.data");
    ScalarColumn<Int>    colx (tab, "x");
    ScalarColumn<float>  coly (tab, "y");
    ScalarColumn<String> colz (tab, "z");
    ScalarColumn<VSCExample> colA(tab, "colA");
    Int valx;
    float valy;
    String valz;
    VSCExample valA;
    Int i;
    for (i=0; i<10; i++) {
	cout << "get row " << i << endl;
	colx.get (i, valx);
	coly.get (i, valy);
	colz.get (i, valz);
	colA.get (i, valA);
        String expz = String::toString(i+2);
	if (valx!=i || valy!=i+1 || valz!=expz || !(valA == VSCExample(i,i+1,expz))) {
            cout << "error: " << valx << " " << valy << " " << valz << " "
		 << valA.x() << " " << valA.y() << " " << valA.z() << endl;
	}
    }
    Vector<VSCExample> vecA = colA.getColumn();
    for (i=0; i<10; i++) {
      if (!(vecA(i) == VSCExample(i,i+1,String::toString(i+2)))) {
	    cout << "error in vecA(" << i << "): "
		 << vecA(i).x() << " " << vecA(i).y() << vecA(i).z() << endl;
	}
    }
    // Read a few rows.
    Vector<rownr_t> rows(2);
    rows[0] = 2;
    rows[1] = 5;
    Vector<VSCExample> vecRF = colA.getColumnCells(RefRows(rows));
    AlwaysAssertExit (vecRF.size() == 2);
    AlwaysAssertExit (vecRF[0] == VSCExample(2,3,String::toString(4)));
    AlwaysAssertExit (vecRF[1] == VSCExample(5,6,String::toString(7)));
}<|MERGE_RESOLUTION|>--- conflicted
+++ resolved
@@ -60,13 +60,8 @@
     try {
 	a();
 	b();
-<<<<<<< HEAD
     } catch (std::exception& x) {
 	cout << "Caught an exception: " << x.what() << endl;
-=======
-    } catch (const AipsError& x) {
-	cout << "Caught an exception: " << x.getMesg() << endl;
->>>>>>> 0b637257
 	return 1;
     } 
     return 0;                           // exit with success status
@@ -104,19 +99,11 @@
     //# Do an erroneous thing.
     SetupNewTable newtab2("tVSCEngine_tmp.dat2", td, Table::Scratch);
     newtab2.bindColumn ("x", engine);
-<<<<<<< HEAD
-///    try {
-///	Table tab2(newtab2, 10);                // bound to incorrect column
-///    } catch (std::exception x) {
-///	cout << x.what() << endl;
-///    } 
-=======
     try {
 	Table tab2(newtab2, 10);                // bound to incorrect column
-    } catch (const AipsError& x) {
-        cout << "Expected exception: " << x.getMesg() << endl;
+    } catch (std::exception& x) {
+        cout << "Expected exception: " << x.what() << endl;
     } 
->>>>>>> 0b637257
 }
 
 void b()
