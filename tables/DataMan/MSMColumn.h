--- conflicted
+++ resolved
@@ -114,130 +114,31 @@
   // The buffer pointed to by dataPtr has to have the correct length
   // (which is guaranteed by the Scalar/ArrayColumn get function).
   // <group>
-<<<<<<< HEAD
-  void getBoolV     (uInt rownr, Bool* dataPtr);
-  void getuCharV    (uInt rownr, uChar* dataPtr);
-  void getShortV    (uInt rownr, Short* dataPtr);
-  void getuShortV   (uInt rownr, uShort* dataPtr);
-  void getIntV      (uInt rownr, Int* dataPtr);
-  void getuIntV     (uInt rownr, uInt* dataPtr);
-  void getInt64V    (uInt rownr, Int64* dataPtr);
-  void getfloatV    (uInt rownr, float* dataPtr);
-  void getdoubleV   (uInt rownr, double* dataPtr);
-  void getComplexV  (uInt rownr, Complex* dataPtr);
-  void getDComplexV (uInt rownr, DComplex* dataPtr);
-  void getStringV   (uInt rownr, String* dataPtr);
-=======
   virtual void getBool     (rownr_t rownr, Bool* dataPtr);
   virtual void getuChar    (rownr_t rownr, uChar* dataPtr);
   virtual void getShort    (rownr_t rownr, Short* dataPtr);
   virtual void getuShort   (rownr_t rownr, uShort* dataPtr);
   virtual void getInt      (rownr_t rownr, Int* dataPtr);
   virtual void getuInt     (rownr_t rownr, uInt* dataPtr);
+  virtual void getInt64    (rownr_t rownr, Int64* dataPtr);
   virtual void getfloat    (rownr_t rownr, float* dataPtr);
   virtual void getdouble   (rownr_t rownr, double* dataPtr);
   virtual void getComplex  (rownr_t rownr, Complex* dataPtr);
   virtual void getDComplex (rownr_t rownr, DComplex* dataPtr);
   virtual void getString   (rownr_t rownr, String* dataPtr);
->>>>>>> d5f0a464
   // </group>
 
   // Put a scalar value into the given row.
   // The buffer pointed to by dataPtr has to have the correct length
   // (which is guaranteed by the Scalar/ArrayColumn put function).
   // <group>
-<<<<<<< HEAD
-  void putBoolV     (uInt rownr, const Bool* dataPtr);
-  void putuCharV    (uInt rownr, const uChar* dataPtr);
-  void putShortV    (uInt rownr, const Short* dataPtr);
-  void putuShortV   (uInt rownr, const uShort* dataPtr);
-  void putIntV      (uInt rownr, const Int* dataPtr);
-  void putuIntV     (uInt rownr, const uInt* dataPtr);
-  void putInt64V    (uInt rownr, const Int64* dataPtr);
-  void putfloatV    (uInt rownr, const float* dataPtr);
-  void putdoubleV   (uInt rownr, const double* dataPtr);
-  void putComplexV  (uInt rownr, const Complex* dataPtr);
-  void putDComplexV (uInt rownr, const DComplex* dataPtr);
-  void putStringV   (uInt rownr, const String* dataPtr);
-  // </group>
-
-  // Get scalars from the given row on with a maximum of nrmax values.
-  // This can be used to get an entire column of scalars or to get
-  // a part of a column (for a cache for example).
-  // The buffer pointed to by dataPtr has to have the correct length
-  // (which is guaranteed by the ScalarColumn get function).
-  // <group>
-  uInt getBlockBoolV     (uInt rownr, uInt nrmax, Bool* dataPtr);
-  uInt getBlockuCharV    (uInt rownr, uInt nrmax, uChar* dataPtr);
-  uInt getBlockShortV    (uInt rownr, uInt nrmax, Short* dataPtr);
-  uInt getBlockuShortV   (uInt rownr, uInt nrmax, uShort* dataPtr);
-  uInt getBlockIntV      (uInt rownr, uInt nrmax, Int* dataPtr);
-  uInt getBlockuIntV     (uInt rownr, uInt nrmax, uInt* dataPtr);
-  uInt getBlockInt64V    (uInt rownr, uInt nrmax, Int64* dataPtr);
-  uInt getBlockfloatV    (uInt rownr, uInt nrmax, float* dataPtr);
-  uInt getBlockdoubleV   (uInt rownr, uInt nrmax, double* dataPtr);
-  uInt getBlockComplexV  (uInt rownr, uInt nrmax, Complex* dataPtr);
-  uInt getBlockDComplexV (uInt rownr, uInt nrmax, DComplex* dataPtr);
-  uInt getBlockStringV   (uInt rownr, uInt nrmax, String* dataPtr);
-  // </group>
-
-  // Put nrmax scalars from the given row on.
-  // This can be used to put an entire column of scalars or to put
-  // a part of a column (for a cache for example).
-  // The buffer pointed to by dataPtr has to have the correct length
-  // (which is guaranteed by the ScalarColumn put function).
-  // <group>
-  void putBlockBoolV     (uInt rownr, uInt nrmax, const Bool* dataPtr);
-  void putBlockuCharV    (uInt rownr, uInt nrmax, const uChar* dataPtr);
-  void putBlockShortV    (uInt rownr, uInt nrmax, const Short* dataPtr);
-  void putBlockuShortV   (uInt rownr, uInt nrmax, const uShort* dataPtr);
-  void putBlockIntV      (uInt rownr, uInt nrmax, const Int* dataPtr);
-  void putBlockuIntV     (uInt rownr, uInt nrmax, const uInt* dataPtr);
-  void putBlockInt64V    (uInt rownr, uInt nrmax, const Int64* dataPtr);
-  void putBlockfloatV    (uInt rownr, uInt nrmax, const float* dataPtr);
-  void putBlockdoubleV   (uInt rownr, uInt nrmax, const double* dataPtr);
-  void putBlockComplexV  (uInt rownr, uInt nrmax, const Complex* dataPtr);
-  void putBlockDComplexV (uInt rownr, uInt nrmax, const DComplex* dataPtr);
-  void putBlockStringV   (uInt rownr, uInt nrmax, const String* dataPtr);
-  // </group>
-
-  // Get the scalar values in some cells of the column.
-  // The buffer pointed to by dataPtr has to have the correct length.
-  // (which is guaranteed by the ScalarColumn getColumnCells function).
-  // The default implementation loops through all rows.
-  // <group>
-  virtual void getScalarColumnCellsBoolV     (const RefRows& rownrs,
-					      Vector<Bool>* dataPtr);
-  virtual void getScalarColumnCellsuCharV    (const RefRows& rownrs,
-					      Vector<uChar>* dataPtr);
-  virtual void getScalarColumnCellsShortV    (const RefRows& rownrs,
-					      Vector<Short>* dataPtr);
-  virtual void getScalarColumnCellsuShortV   (const RefRows& rownrs,
-					      Vector<uShort>* dataPtr);
-  virtual void getScalarColumnCellsIntV      (const RefRows& rownrs,
-					      Vector<Int>* dataPtr);
-  virtual void getScalarColumnCellsuIntV     (const RefRows& rownrs,
-					      Vector<uInt>* dataPtr);
-  virtual void getScalarColumnCellsInt64V    (const RefRows& rownrs,
-					      Vector<Int64>* dataPtr);
-  virtual void getScalarColumnCellsfloatV    (const RefRows& rownrs,
-					      Vector<float>* dataPtr);
-  virtual void getScalarColumnCellsdoubleV   (const RefRows& rownrs,
-					      Vector<double>* dataPtr);
-  virtual void getScalarColumnCellsComplexV  (const RefRows& rownrs,
-					      Vector<Complex>* dataPtr);
-  virtual void getScalarColumnCellsDComplexV (const RefRows& rownrs,
-					      Vector<DComplex>* dataPtr);
-  virtual void getScalarColumnCellsStringV   (const RefRows& rownrs,
-					      Vector<String>* dataPtr);
-  // </group>
-=======
   virtual void putBool     (rownr_t rownr, const Bool* dataPtr);
   virtual void putuChar    (rownr_t rownr, const uChar* dataPtr);
   virtual void putShort    (rownr_t rownr, const Short* dataPtr);
   virtual void putuShort   (rownr_t rownr, const uShort* dataPtr);
   virtual void putInt      (rownr_t rownr, const Int* dataPtr);
   virtual void putuInt     (rownr_t rownr, const uInt* dataPtr);
+  virtual void putInt64    (rownr_t rownr, const Int64* dataPtr);
   virtual void putfloat    (rownr_t rownr, const float* dataPtr);
   virtual void putdouble   (rownr_t rownr, const double* dataPtr);
   virtual void putComplex  (rownr_t rownr, const Complex* dataPtr);
@@ -254,7 +155,6 @@
   // The vector given in <src>data</src> has to have the correct length
   // (which is guaranteed by the ScalarColumn putColumn function).
   virtual void putScalarColumnV (const ArrayBase& data);
->>>>>>> d5f0a464
 
   // Add (newNrrow-oldNrrow) rows to the column.
   virtual void addRow (rownr_t newNrrow, rownr_t oldNrrow);
