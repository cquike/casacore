//# StManColumn.h: Base storage manager column class
//# Copyright (C) 1994,1995,1996,1998,2002
//# Associated Universities, Inc. Washington DC, USA.
//#
//# This library is free software; you can redistribute it and/or modify it
//# under the terms of the GNU Library General Public License as published by
//# the Free Software Foundation; either version 2 of the License, or (at your
//# option) any later version.
//#
//# This library is distributed in the hope that it will be useful, but WITHOUT
//# ANY WARRANTY; without even the implied warranty of MERCHANTABILITY or
//# FITNESS FOR A PARTICULAR PURPOSE.  See the GNU Library General Public
//# License for more details.
//#
//# You should have received a copy of the GNU Library General Public License
//# along with this library; if not, write to the Free Software Foundation,
//# Inc., 675 Massachusetts Ave, Cambridge, MA 02139, USA.
//#
//# Correspondence concerning AIPS++ should be addressed as follows:
//#        Internet email: aips2-request@nrao.edu.
//#        Postal address: AIPS++ Project Office
//#                        National Radio Astronomy Observatory
//#                        520 Edgemont Road
//#                        Charlottesville, VA 22903-2475 USA
//#
//# $Id$

#ifndef TABLES_STMANCOLUMN_H
#define TABLES_STMANCOLUMN_H


//# Includes
#include <casacore/casa/aips.h>
#include <casacore/tables/DataMan/StManColumnBase.h>

namespace casacore { //# NAMESPACE CASACORE - BEGIN

//# Forward Declarations
template<class T> class Vector;


// <summary>
// Base table column storage manager class
// </summary>

// <use visibility=local>

// <reviewed reviewer="Gareth Hunt" date="94Nov17" tests="">
// </reviewed>

// <prerequisite>
//# Classes you should understand before using this one.
//   <li> DataManagerColumn
// </prerequisite>

// <etymology>
// StManColumn handles a column for a storage manager.
// </etymology>

// <synopsis> 
// StManColumn is the old storage manager base class which has been replaced
// by StManColumnBase.
// However, the class still exists for backward compatibility for external storage
// managers (such as LofarStMan) that do not derive from StManColumnBase yet.
// It also maps the new get/put functions taking a rownr_t to the old
// functions taking a uInt rownr.
// </synopsis> 

// <motivation>
// Provide backward compatibility for external storage managers.
// </motivation>

// <todo asof="$DATE:$">
//# A List of bugs, limitations, extensions or planned refinements.
// </todo>


class StManColumn : public StManColumnBase
{
public:

    // Default constructor.
    StManColumn (int dataType)
      : StManColumnBase (dataType)
    {}

    virtual ~StManColumn();

    // Get the scalar value in the given row.
    // <group>
    virtual void getBool     (rownr_t rownr, Bool* dataPtr);
    virtual void getuChar    (rownr_t rownr, uChar* dataPtr);
    virtual void getShort    (rownr_t rownr, Short* dataPtr);
    virtual void getuShort   (rownr_t rownr, uShort* dataPtr);
    virtual void getInt      (rownr_t rownr, Int* dataPtr);
    virtual void getuInt     (rownr_t rownr, uInt* dataPtr);
    virtual void getfloat    (rownr_t rownr, float* dataPtr);
    virtual void getdouble   (rownr_t rownr, double* dataPtr);
    virtual void getComplex  (rownr_t rownr, Complex* dataPtr);
    virtual void getDComplex (rownr_t rownr, DComplex* dataPtr);
    virtual void getString   (rownr_t rownr, String* dataPtr);
    // </group>

    // Put the scalar value in the given row.
    // <group>
    virtual void putBool     (rownr_t rownr, const Bool* dataPtr);
    virtual void putuChar    (rownr_t rownr, const uChar* dataPtr);
    virtual void putShort    (rownr_t rownr, const Short* dataPtr);
    virtual void putuShort   (rownr_t rownr, const uShort* dataPtr);
    virtual void putInt      (rownr_t rownr, const Int* dataPtr);
    virtual void putuInt     (rownr_t rownr, const uInt* dataPtr);
    virtual void putfloat    (rownr_t rownr, const float* dataPtr);
    virtual void putdouble   (rownr_t rownr, const double* dataPtr);
    virtual void putComplex  (rownr_t rownr, const Complex* dataPtr);
    virtual void putDComplex (rownr_t rownr, const DComplex* dataPtr);
    virtual void putString   (rownr_t rownr, const String* dataPtr);
    // </group>

    // Get all scalar values in the column.
    // The argument dataPtr is in fact a Vector<T>&, but an ArrayBase&
    // is needed to be generic.
    // The vector pointed to by dataPtr has to have the correct length
    // (which is guaranteed by the ScalarColumn getColumn function).
    // The default implementation calls the appropriate getScalarColumnXXV.
    virtual void getScalarColumnV (ArrayBase& dataPtr);

    // Put all scalar values in the column.
    // The argument dataPtr is in fact a const Vector<T>&, but a const ArrayBase&
    // is needed to be generic.
    // The vector pointed to by dataPtr has to have the correct length
    // (which is guaranteed by the ScalarColumn putColumn function).
    // The default implementation calls the appropriate putScalarColumnXXV.
    virtual void putScalarColumnV (const ArrayBase& dataPtr);

    // Get some scalar values in the column.
    // The argument dataPtr is in fact a Vector<T>&, but an ArrayBase&
    // is needed to be generic.
    // The vector pointed to by dataPtr has to have the correct length
    // (which is guaranteed by the ScalarColumn getColumn function).
    // The default implementation calls the appropriate getScalarColumnCellsXXV.
    virtual void getScalarColumnCellsV (const RefRows& rownrs,
                                        ArrayBase& dataPtr);

    // Put some scalar values in the column.
    // The argument dataPtr is in fact a const Vector<T>&, but a const ArrayBase&
    // is needed to be generic.
    // The vector pointed to by dataPtr has to have the correct length
    // (which is guaranteed by the ScalarColumn getColumn function).
    // The default implementation calls the appropriate putScalarColumnCellsXXV.
    virtual void putScalarColumnCellsV (const RefRows& rownrs,
                                        const ArrayBase& dataPtr);

    // Get the array value in the given row.
    // The argument dataPtr is in fact an Array<T>&, but a ArrayBase&
    // is needed to be generic.
    // The array pointed to by dataPtr has to have the correct shape
    // (which is guaranteed by the ArrayColumn get function).
    // The default implementation calls the appropriate getArrayXXV.
    virtual void getArrayV (rownr_t rownr, ArrayBase& dataPtr);

    // Put the array value into the given row.
    // The argument dataPtr is in fact a const Array<T>&, but a const ArrayBase&
    // is needed to be generic.
    // The array pointed to by dataPtr has to have the correct shape
    // (which is guaranteed by the ArrayColumn put function).
    // The default implementation calls the appropriate putArrayXXV.
    virtual void putArrayV (rownr_t rownr, const ArrayBase& dataPtr);

    // Get all array values in the column.
    // The argument dataPtr is in fact an Array<T>&, but a ArrayBase&
    // is needed to be generic.
    // The vector pointed to by dataPtr has to have the correct length
    // (which is guaranteed by the ArrayColumn getColumn function).
    // The default implementation calls the appropriate getArrayColumnXXV.
    virtual void getArrayColumnV (ArrayBase& dataPtr);

    // Put all array values in the column.
    // The argument dataPtr is in fact a const Array<T>&, but a const ArrayBase&
    // is needed to be generic.
    // The vector pointed to by dataPtr has to have the correct length
    // (which is guaranteed by the ArrayColumn putColumn function).
    // The default implementation calls the appropriate putArrayColumnXXV.
    virtual void putArrayColumnV (const ArrayBase& dataPtr);

    // Get some array values in the column.
    // The argument dataPtr is in fact an Array<T>&, but a ArrayBase&
    // is needed to be generic.
    // The vector pointed to by dataPtr has to have the correct length
    // (which is guaranteed by the ArrayColumn getColumn function).
    // The default implementation calls the appropriate getArrayColumnCellsXXV.
    virtual void getArrayColumnCellsV (const RefRows& rownrs,
                                       ArrayBase& dataPtr);

    // Put some array values in the column.
    // The argument dataPtr is in fact an const Array<T>&, but a const ArrayBase&
    // is needed to be generic.
    // The vector pointed to by dataPtr has to have the correct length
    // (which is guaranteed by the ArrayColumn getColumn function).
    // The default implementation calls the appropriate putArrayColumnCellsXXV.
    virtual void putArrayColumnCellsV (const RefRows& rownrs,
                                       const ArrayBase& dataPtr);

    // Get a section of the array in the given row.
    // The argument dataPtr is in fact an Array<T>&, but a ArrayBase&
    // is needed to be generic.
    // The array pointed to by dataPtr has to have the correct shape
    // (which is guaranteed by the ArrayColumn getSlice function).
    // The default implementation calls the appropriate getSliceXXV.
    virtual void getSliceV (rownr_t rownr, const Slicer& slicer,
                            ArrayBase& dataPtr);

    // Put into a section of the array in the given row.
    // The argument dataPtr is in fact a const Array<T>&, but a const ArrayBase&
    // is needed to be generic.
    // The array pointed to by dataPtr has to have the correct shape
    // (which is guaranteed by the ArrayColumn putSlice function).
    // The default implementation calls the appropriate putSliceXXV.
    virtual void putSliceV (rownr_t rownr, const Slicer& slicer,
                            const ArrayBase& dataPtr);

    // Get a section of all arrays in the column.
    // The argument dataPtr is in fact an Array<T>&, but a ArrayBase&
    // is needed to be generic.
    // The array pointed to by dataPtr has to have the correct shape
    // (which is guaranteed by the ArrayColumn getColumn function).
    // The default implementation calls the appropriate getColumnSliceXXV.
    virtual void getColumnSliceV (const Slicer& slicer, ArrayBase& dataPtr);

    // Put into a section of all arrays in the column.
    // The argument dataPtr is in fact a const Array<T>&, but a const ArrayBase&
    // is needed to be generic.
    // The array pointed to by dataPtr has to have the correct shape
    // (which is guaranteed by the ArrayColumn putColumn function).
    // The default implementation calls the appropriate putColumnSliceXXV.
    virtual void putColumnSliceV (const Slicer& slicer, const ArrayBase& dataPtr);

    // Get a section of some arrays in the column.
    // The argument dataPtr is in fact an Array<T>&, but a ArrayBase&
    // is needed to be generic.
    // The array pointed to by dataPtr has to have the correct shape
    // (which is guaranteed by the ArrayColumn getColumn function).
    // The default implementation calls the appropriate getColumnSliceCellsXXV.
    virtual void getColumnSliceCellsV (const RefRows& rownrs,
				       const Slicer& slicer, ArrayBase& dataPtr);

    // Put into a section of some arrays in the column.
    // The argument dataPtr is in fact a const Array<T>&, but a const ArrayBase&
    // is needed to be generic.
    // The array pointed to by dataPtr has to have the correct shape
    // (which is guaranteed by the ArrayColumn putColumn function).
    // The default implementation calls the appropriate putColumnSliceCellsXXV.
    virtual void putColumnSliceCellsV (const RefRows& rownrs,
				       const Slicer& slicer,
				       const ArrayBase& dataPtr);


private:
    // The object cannot be copied.
    StManColumn (const StManColumn&);

    // The object cannot be assigned to.
    StManColumn& operator= (const StManColumn&);

    // Throw an "invalid operation" exception for the default
    // implementation of getArray.
    void throwInvalidOp(const String &op) const;

protected:
    // Get the scalar value in the given row.
    // <group>
    virtual void getBoolV     (uInt rownr, Bool* dataPtr);
    virtual void getuCharV    (uInt rownr, uChar* dataPtr);
    virtual void getShortV    (uInt rownr, Short* dataPtr);
    virtual void getuShortV   (uInt rownr, uShort* dataPtr);
    virtual void getIntV      (uInt rownr, Int* dataPtr);
    virtual void getuIntV     (uInt rownr, uInt* dataPtr);
    virtual void getfloatV    (uInt rownr, float* dataPtr);
    virtual void getdoubleV   (uInt rownr, double* dataPtr);
    virtual void getComplexV  (uInt rownr, Complex* dataPtr);
    virtual void getDComplexV (uInt rownr, DComplex* dataPtr);
    virtual void getStringV   (uInt rownr, String* dataPtr);
    // </group>

    // Put the scalar value in the given row.
    // <group>
    virtual void putBoolV     (uInt rownr, const Bool* dataPtr);
    virtual void putuCharV    (uInt rownr, const uChar* dataPtr);
    virtual void putShortV    (uInt rownr, const Short* dataPtr);
    virtual void putuShortV   (uInt rownr, const uShort* dataPtr);
    virtual void putIntV      (uInt rownr, const Int* dataPtr);
    virtual void putuIntV     (uInt rownr, const uInt* dataPtr);
    virtual void putfloatV    (uInt rownr, const float* dataPtr);
    virtual void putdoubleV   (uInt rownr, const double* dataPtr);
    virtual void putComplexV  (uInt rownr, const Complex* dataPtr);
    virtual void putDComplexV (uInt rownr, const DComplex* dataPtr);
    virtual void putStringV   (uInt rownr, const String* dataPtr);
    // </group>

    // Get the scalar values in the entire column.
    // The buffer pointed to by dataPtr has to have the correct length.
    // (which is guaranteed by the ScalarColumn getColumn function).
    // The default implementations call 
    // <group>
    virtual void getScalarColumnBoolV     (Vector<Bool>* dataPtr);
    virtual void getScalarColumnuCharV    (Vector<uChar>* dataPtr);
    virtual void getScalarColumnShortV    (Vector<Short>* dataPtr);
    virtual void getScalarColumnuShortV   (Vector<uShort>* dataPtr);
    virtual void getScalarColumnIntV      (Vector<Int>* dataPtr);
    virtual void getScalarColumnuIntV     (Vector<uInt>* dataPtr);
    virtual void getScalarColumnInt64V    (Vector<Int64>* dataPtr);
    virtual void getScalarColumnfloatV    (Vector<float>* dataPtr);
    virtual void getScalarColumndoubleV   (Vector<double>* dataPtr);
    virtual void getScalarColumnComplexV  (Vector<Complex>* dataPtr);
    virtual void getScalarColumnDComplexV (Vector<DComplex>* dataPtr);
    virtual void getScalarColumnStringV   (Vector<String>* dataPtr);
    // </group>

    // Put the scalar values into the entire column.
    // The buffer pointed to by dataPtr has to have the correct length.
    // (which is guaranteed by the ScalarColumn putColumn function).
    // The default implementation uses the corresponding putBlockXXXV.
    // <group>
    virtual void putScalarColumnBoolV     (const Vector<Bool>* dataPtr);
    virtual void putScalarColumnuCharV    (const Vector<uChar>* dataPtr);
    virtual void putScalarColumnShortV    (const Vector<Short>* dataPtr);
    virtual void putScalarColumnuShortV   (const Vector<uShort>* dataPtr);
    virtual void putScalarColumnIntV      (const Vector<Int>* dataPtr);
    virtual void putScalarColumnuIntV     (const Vector<uInt>* dataPtr);
    virtual void putScalarColumnInt64V    (const Vector<Int64>* dataPtr);
    virtual void putScalarColumnfloatV    (const Vector<float>* dataPtr);
    virtual void putScalarColumndoubleV   (const Vector<double>* dataPtr);
    virtual void putScalarColumnComplexV  (const Vector<Complex>* dataPtr);
    virtual void putScalarColumnDComplexV (const Vector<DComplex>* dataPtr);
    virtual void putScalarColumnStringV   (const Vector<String>* dataPtr);
    // </group>

    // Get the scalar values in some cells of the column.
    // The buffer pointed to by dataPtr has to have the correct length.
    // (which is guaranteed by the ScalarColumn getColumnCells function).
    // The default implementation loops through all rows.
    // <group>
    virtual void getScalarColumnCellsBoolV     (const RefRows& rownrs,
						Vector<Bool>* dataPtr);
    virtual void getScalarColumnCellsuCharV    (const RefRows& rownrs,
						Vector<uChar>* dataPtr);
    virtual void getScalarColumnCellsShortV    (const RefRows& rownrs,
						Vector<Short>* dataPtr);
    virtual void getScalarColumnCellsuShortV   (const RefRows& rownrs,
						Vector<uShort>* dataPtr);
    virtual void getScalarColumnCellsIntV      (const RefRows& rownrs,
						Vector<Int>* dataPtr);
    virtual void getScalarColumnCellsuIntV     (const RefRows& rownrs,
						Vector<uInt>* dataPtr);
    virtual void getScalarColumnCellsInt64V    (const RefRows& rownrs,
						Vector<Int64>* dataPtr);
    virtual void getScalarColumnCellsfloatV    (const RefRows& rownrs,
						Vector<float>* dataPtr);
    virtual void getScalarColumnCellsdoubleV   (const RefRows& rownrs,
						Vector<double>* dataPtr);
    virtual void getScalarColumnCellsComplexV  (const RefRows& rownrs,
						Vector<Complex>* dataPtr);
    virtual void getScalarColumnCellsDComplexV (const RefRows& rownrs,
						Vector<DComplex>* dataPtr);
    virtual void getScalarColumnCellsStringV   (const RefRows& rownrs,
						Vector<String>* dataPtr);
    // </group>

    // Put the scalar values into some cells of the column.
    // The buffer pointed to by dataPtr has to have the correct length.
    // (which is guaranteed by the ScalarColumn putColumnCells function).
    // The default implementation loops through all rows.
    // <group>
    virtual void putScalarColumnCellsBoolV     (const RefRows& rownrs,
						const Vector<Bool>* dataPtr);
    virtual void putScalarColumnCellsuCharV    (const RefRows& rownrs,
						const Vector<uChar>* dataPtr);
    virtual void putScalarColumnCellsShortV    (const RefRows& rownrs,
						const Vector<Short>* dataPtr);
    virtual void putScalarColumnCellsuShortV   (const RefRows& rownrs,
						const Vector<uShort>* dataPtr);
    virtual void putScalarColumnCellsIntV      (const RefRows& rownrs,
						const Vector<Int>* dataPtr);
    virtual void putScalarColumnCellsuIntV     (const RefRows& rownrs,
						const Vector<uInt>* dataPtr);
    virtual void putScalarColumnCellsInt64V    (const RefRows& rownrs,
						const Vector<Int64>* dataPtr);
    virtual void putScalarColumnCellsfloatV    (const RefRows& rownrs,
						const Vector<float>* dataPtr);
    virtual void putScalarColumnCellsdoubleV   (const RefRows& rownrs,
						const Vector<double>* dataPtr);
    virtual void putScalarColumnCellsComplexV  (const RefRows& rownrs,
						const Vector<Complex>* dataPtr);
    virtual void putScalarColumnCellsDComplexV (const RefRows& rownrs,
					       const Vector<DComplex>* dataPtr);
    virtual void putScalarColumnCellsStringV   (const RefRows& rownrs,
						const Vector<String>* dataPtr);
    // </group>

<<<<<<< HEAD
    // Get scalars from the given row on with a maximum of nrmax values.
    // This can be used to get an entire column of scalars or to get
    // a part of a column (for a cache for example).
    // The buffer pointed to by dataPtr has to have the length nrmax.
    // (which is guaranteed by the ScalarColumn get function).
    // The default implementation gets one value.
    // <group>
    virtual uInt getBlockBoolV     (uInt rownr, uInt nrmax,
				    Bool* dataPtr);
    virtual uInt getBlockuCharV    (uInt rownr, uInt nrmax,
				    uChar* dataPtr);
    virtual uInt getBlockShortV    (uInt rownr, uInt nrmax,
				    Short* dataPtr);
    virtual uInt getBlockuShortV   (uInt rownr, uInt nrmax,
				    uShort* dataPtr);
    virtual uInt getBlockIntV      (uInt rownr, uInt nrmax,
				    Int* dataPtr);
    virtual uInt getBlockuIntV     (uInt rownr, uInt nrmax,
				    uInt* dataPtr);
    virtual uInt getBlockInt64V    (uInt rownr, uInt nrmax,
				    Int64* dataPtr);
    virtual uInt getBlockfloatV    (uInt rownr, uInt nrmax,
				    float* dataPtr);
    virtual uInt getBlockdoubleV   (uInt rownr, uInt nrmax,
				    double* dataPtr);
    virtual uInt getBlockComplexV  (uInt rownr, uInt nrmax,
				    Complex* dataPtr);
    virtual uInt getBlockDComplexV (uInt rownr, uInt nrmax,
				    DComplex* dataPtr);
    virtual uInt getBlockStringV   (uInt rownr, uInt nrmax,
				    String* dataPtr);
    // </group>

    // Put nrmax scalars from the given row on.
    // This can be used to put an entire column of scalars or to put
    // a part of a column (for a cache for example).
    // The buffer pointed to by dataPtr has to have the length nrmax.
    // The default implementation puts one value at the time.
    // <group>
    virtual void putBlockBoolV     (uInt rownr, uInt nrmax,
				    const Bool* dataPtr);
    virtual void putBlockuCharV    (uInt rownr, uInt nrmax,
				    const uChar* dataPtr);
    virtual void putBlockShortV    (uInt rownr, uInt nrmax,
			            const Short* dataPtr);
    virtual void putBlockuShortV   (uInt rownr, uInt nrmax,
				    const uShort* dataPtr);
    virtual void putBlockIntV      (uInt rownr, uInt nrmax,
				    const Int* dataPtr);
    virtual void putBlockuIntV     (uInt rownr, uInt nrmax,
				    const uInt* dataPtr);
    virtual void putBlockInt64V    (uInt rownr, uInt nrmax,
				    const Int64* dataPtr);
    virtual void putBlockfloatV    (uInt rownr, uInt nrmax,
				    const float* dataPtr);
    virtual void putBlockdoubleV   (uInt rownr, uInt nrmax,
				    const double* dataPtr);
    virtual void putBlockComplexV  (uInt rownr, uInt nrmax,
				    const Complex* dataPtr);
    virtual void putBlockDComplexV (uInt rownr, uInt nrmax,
				    const DComplex* dataPtr);
    virtual void putBlockStringV   (uInt rownr, uInt nrmax,
				    const String* dataPtr);
    // </group>

=======
>>>>>>> d5f0a464
    // Get the array value in the given row.
    // The array pointed to by dataPtr has to have the correct length
    // (which is guaranteed by the ArrayColumn get function).
    // The default implementation loops through all rows.
    // <group>
    virtual void getArrayBoolV     (uInt rownr, Array<Bool>* dataPtr);
    virtual void getArrayuCharV    (uInt rownr, Array<uChar>* dataPtr);
    virtual void getArrayShortV    (uInt rownr, Array<Short>* dataPtr);
    virtual void getArrayuShortV   (uInt rownr, Array<uShort>* dataPtr);
    virtual void getArrayIntV      (uInt rownr, Array<Int>* dataPtr);
    virtual void getArrayuIntV     (uInt rownr, Array<uInt>* dataPtr);
    virtual void getArrayInt64V    (uInt rownr, Array<Int64>* dataPtr);
    virtual void getArrayfloatV    (uInt rownr, Array<float>* dataPtr);
    virtual void getArraydoubleV   (uInt rownr, Array<double>* dataPtr);
    virtual void getArrayComplexV  (uInt rownr, Array<Complex>* dataPtr);
    virtual void getArrayDComplexV (uInt rownr, Array<DComplex>* dataPtr);
    virtual void getArrayStringV   (uInt rownr, Array<String>* dataPtr);
    // </group>

    // Put the array value into the given row.
    // The buffer pointed to by dataPtr has to have the correct length
    // (which is guaranteed by the ArrayColumn put function).
    // The default implementation loops through all rows.
    // <group>
    virtual void putArrayBoolV     (uInt rownr,
				    const Array<Bool>* dataPtr);
    virtual void putArrayuCharV    (uInt rownr,
				    const Array<uChar>* dataPtr);
    virtual void putArrayShortV    (uInt rownr,
				    const Array<Short>* dataPtr);
    virtual void putArrayuShortV   (uInt rownr,
				    const Array<uShort>* dataPtr);
    virtual void putArrayIntV      (uInt rownr,
				    const Array<Int>* dataPtr);
    virtual void putArrayuIntV     (uInt rownr,
				    const Array<uInt>* dataPtr);
    virtual void putArrayInt64V    (uInt rownr,
				    const Array<Int64>* dataPtr);
    virtual void putArrayfloatV    (uInt rownr,
				    const Array<float>* dataPtr);
    virtual void putArraydoubleV   (uInt rownr,
				    const Array<double>* dataPtr);
    virtual void putArrayComplexV  (uInt rownr,
				    const Array<Complex>* dataPtr);
    virtual void putArrayDComplexV (uInt rownr,
				    const Array<DComplex>* dataPtr);
    virtual void putArrayStringV   (uInt rownr,
				    const Array<String>* dataPtr);
    // </group>

    // Get the array values in the entire column.
    // The buffer pointed to by dataPtr has to have the correct length.
    // (which is guaranteed by the ArrayColumn getColumn function).
    // The default implementation uses the corresponding getBlockXXXV.
    // <group>
    virtual void getArrayColumnBoolV     (Array<Bool>* dataPtr);
    virtual void getArrayColumnuCharV    (Array<uChar>* dataPtr);
    virtual void getArrayColumnShortV    (Array<Short>* dataPtr);
    virtual void getArrayColumnuShortV   (Array<uShort>* dataPtr);
    virtual void getArrayColumnIntV      (Array<Int>* dataPtr);
    virtual void getArrayColumnuIntV     (Array<uInt>* dataPtr);
    virtual void getArrayColumnInt64V    (Array<Int64>* dataPtr);
    virtual void getArrayColumnfloatV    (Array<float>* dataPtr);
    virtual void getArrayColumndoubleV   (Array<double>* dataPtr);
    virtual void getArrayColumnComplexV  (Array<Complex>* dataPtr);
    virtual void getArrayColumnDComplexV (Array<DComplex>* dataPtr);
    virtual void getArrayColumnStringV   (Array<String>* dataPtr);
    // </group>

    // Put the array values into the entire column.
    // The buffer pointed to by dataPtr has to have the correct length.
    // (which is guaranteed by the ArrayColumn putColumn function).
    // The default implementation uses the corresponding putBlockXXXV.
    // <group>
    virtual void putArrayColumnBoolV     (const Array<Bool>* dataPtr);
    virtual void putArrayColumnuCharV    (const Array<uChar>* dataPtr);
    virtual void putArrayColumnShortV    (const Array<Short>* dataPtr);
    virtual void putArrayColumnuShortV   (const Array<uShort>* dataPtr);
    virtual void putArrayColumnIntV      (const Array<Int>* dataPtr);
    virtual void putArrayColumnuIntV     (const Array<uInt>* dataPtr);
    virtual void putArrayColumnInt64V    (const Array<Int64>* dataPtr);
    virtual void putArrayColumnfloatV    (const Array<float>* dataPtr);
    virtual void putArrayColumndoubleV   (const Array<double>* dataPtr);
    virtual void putArrayColumnComplexV  (const Array<Complex>* dataPtr);
    virtual void putArrayColumnDComplexV (const Array<DComplex>* dataPtr);
    virtual void putArrayColumnStringV   (const Array<String>* dataPtr);
    // </group>

    // Get the array values in some cells of the column.
    // The buffer pointed to by dataPtr has to have the correct length.
    // (which is guaranteed by the ArrayColumn getColumnCells function).
    // The default implementation throws an "invalid operation exception".
    // <group>
    virtual void getArrayColumnCellsBoolV     (const RefRows& rownrs,
					       Array<Bool>* dataPtr);
    virtual void getArrayColumnCellsuCharV    (const RefRows& rownrs,
					       Array<uChar>* dataPtr);
    virtual void getArrayColumnCellsShortV    (const RefRows& rownrs,
					       Array<Short>* dataPtr);
    virtual void getArrayColumnCellsuShortV   (const RefRows& rownrs,
					       Array<uShort>* dataPtr);
    virtual void getArrayColumnCellsIntV      (const RefRows& rownrs,
					       Array<Int>* dataPtr);
    virtual void getArrayColumnCellsuIntV     (const RefRows& rownrs,
					       Array<uInt>* dataPtr);
    virtual void getArrayColumnCellsInt64V    (const RefRows& rownrs,
					       Array<Int64>* dataPtr);
    virtual void getArrayColumnCellsfloatV    (const RefRows& rownrs,
					       Array<float>* dataPtr);
    virtual void getArrayColumnCellsdoubleV   (const RefRows& rownrs,
					       Array<double>* dataPtr);
    virtual void getArrayColumnCellsComplexV  (const RefRows& rownrs,
					       Array<Complex>* dataPtr);
    virtual void getArrayColumnCellsDComplexV (const RefRows& rownrs,
					       Array<DComplex>* dataPtr);
    virtual void getArrayColumnCellsStringV   (const RefRows& rownrs,
					       Array<String>* dataPtr);
    // </group>

    // Put the array values into some cells of the column.
    // The buffer pointed to by dataPtr has to have the correct length.
    // (which is guaranteed by the ArrayColumn putColumnCells function).
    // The default implementation throws an "invalid operation exception".
    // <group>
    virtual void putArrayColumnCellsBoolV     (const RefRows& rownrs,
					       const Array<Bool>* dataPtr);
    virtual void putArrayColumnCellsuCharV    (const RefRows& rownrs,
					       const Array<uChar>* dataPtr);
    virtual void putArrayColumnCellsShortV    (const RefRows& rownrs,
					       const Array<Short>* dataPtr);
    virtual void putArrayColumnCellsuShortV   (const RefRows& rownrs,
					       const Array<uShort>* dataPtr);
    virtual void putArrayColumnCellsIntV      (const RefRows& rownrs,
					       const Array<Int>* dataPtr);
    virtual void putArrayColumnCellsuIntV     (const RefRows& rownrs,
					       const Array<uInt>* dataPtr);
    virtual void putArrayColumnCellsInt64V    (const RefRows& rownrs,
					       const Array<Int64>* dataPtr);
    virtual void putArrayColumnCellsfloatV    (const RefRows& rownrs,
					       const Array<float>* dataPtr);
    virtual void putArrayColumnCellsdoubleV   (const RefRows& rownrs,
					       const Array<double>* dataPtr);
    virtual void putArrayColumnCellsComplexV  (const RefRows& rownrs,
					       const Array<Complex>* dataPtr);
    virtual void putArrayColumnCellsDComplexV (const RefRows& rownrs,
					       const Array<DComplex>* dataPtr);
    virtual void putArrayColumnCellsStringV   (const RefRows& rownrs,
					       const Array<String>* dataPtr);
    // </group>

    // Get the array value in the given row.
    // The array pointed to by dataPtr has to have the correct length
    // (which is guaranteed by the ArrayColumn getSlice function).
    // The default implementation throws an "invalid operation exception".
    // <group>
    virtual void getSliceBoolV     (uInt rownr, const Slicer& ns,
				    Array<Bool>* dataPtr);
    virtual void getSliceuCharV    (uInt rownr, const Slicer& ns,
				    Array<uChar>* dataPtr);
    virtual void getSliceShortV    (uInt rownr, const Slicer& ns,
				    Array<Short>* dataPtr);
    virtual void getSliceuShortV   (uInt rownr, const Slicer& ns,
				    Array<uShort>* dataPtr);
    virtual void getSliceIntV      (uInt rownr, const Slicer& ns,
				    Array<Int>* dataPtr);
    virtual void getSliceuIntV     (uInt rownr, const Slicer& ns,
				    Array<uInt>* dataPtr);
    virtual void getSliceInt64V    (uInt rownr, const Slicer& ns,
				    Array<Int64>* dataPtr);
    virtual void getSlicefloatV    (uInt rownr, const Slicer& ns,
				    Array<float>* dataPtr);
    virtual void getSlicedoubleV   (uInt rownr, const Slicer& ns,
				    Array<double>* dataPtr);
    virtual void getSliceComplexV  (uInt rownr, const Slicer& ns,
				    Array<Complex>* dataPtr);
    virtual void getSliceDComplexV (uInt rownr, const Slicer& ns,
				    Array<DComplex>* dataPtr);
    virtual void getSliceStringV   (uInt rownr, const Slicer& ns,
				    Array<String>* dataPtr);
    // </group>

    // Put the array value into the given row.
    // The buffer pointed to by dataPtr has to have the correct length
    // (which is guaranteed by the ArrayColumn putSlice function).
    // The default implementation throws an "invalid operation exception".
    // <group>
    virtual void putSliceBoolV     (uInt rownr, const Slicer& ns,
				    const Array<Bool>* dataPtr);
    virtual void putSliceuCharV    (uInt rownr, const Slicer& ns,
				    const Array<uChar>* dataPtr);
    virtual void putSliceShortV    (uInt rownr, const Slicer& ns,
				    const Array<Short>* dataPtr);
    virtual void putSliceuShortV   (uInt rownr, const Slicer& ns,
				    const Array<uShort>* dataPtr);
    virtual void putSliceIntV      (uInt rownr, const Slicer& ns,
				    const Array<Int>* dataPtr);
    virtual void putSliceuIntV     (uInt rownr, const Slicer& ns,
				    const Array<uInt>* dataPtr);
    virtual void putSliceInt64V    (uInt rownr, const Slicer& ns,
				    const Array<Int64>* dataPtr);
    virtual void putSlicefloatV    (uInt rownr, const Slicer& ns,
				    const Array<float>* dataPtr);
    virtual void putSlicedoubleV   (uInt rownr, const Slicer& ns,
				    const Array<double>* dataPtr);
    virtual void putSliceComplexV  (uInt rownr, const Slicer& ns,
				    const Array<Complex>* dataPtr);
    virtual void putSliceDComplexV (uInt rownr, const Slicer& ns,
				    const Array<DComplex>* dataPtr);
    virtual void putSliceStringV   (uInt rownr, const Slicer& ns,
				    const Array<String>* dataPtr);
    // </group>

    // Get the array values in the entire column.
    // The buffer pointed to by dataPtr has to have the correct length.
    // (which is guaranteed by the ArrayColumn getColumn function).
    // The default implementation uses the corresponding getBlockXXXV.
    // <group>
    virtual void getColumnSliceBoolV     (const Slicer& ns,
					  Array<Bool>* dataPtr);
    virtual void getColumnSliceuCharV    (const Slicer& ns,
					  Array<uChar>* dataPtr);
    virtual void getColumnSliceShortV    (const Slicer& ns,
					  Array<Short>* dataPtr);
    virtual void getColumnSliceuShortV   (const Slicer& ns,
					  Array<uShort>* dataPtr);
    virtual void getColumnSliceIntV      (const Slicer& ns,
					  Array<Int>* dataPtr);
    virtual void getColumnSliceuIntV     (const Slicer& ns,
					  Array<uInt>* dataPtr);
    virtual void getColumnSliceInt64V    (const Slicer& ns,
					  Array<Int64>* dataPtr);
    virtual void getColumnSlicefloatV    (const Slicer& ns,
					  Array<float>* dataPtr);
    virtual void getColumnSlicedoubleV   (const Slicer& ns,
					  Array<double>* dataPtr);
    virtual void getColumnSliceComplexV  (const Slicer& ns,
					  Array<Complex>* dataPtr);
    virtual void getColumnSliceDComplexV (const Slicer& ns,
					  Array<DComplex>* dataPtr);
    virtual void getColumnSliceStringV   (const Slicer& ns,
					  Array<String>* dataPtr);
    // </group>

    // Put the array values into the entire column.
    // The buffer pointed to by dataPtr has to have the correct length.
    // (which is guaranteed by the ArrayColumn putColumn function).
    // The default implementation uses the corresponding putBlockXXXV.
    // <group>
    virtual void putColumnSliceBoolV     (const Slicer& ns,
					  const Array<Bool>* dataPtr);
    virtual void putColumnSliceuCharV    (const Slicer& ns,
					  const Array<uChar>* dataPtr);
    virtual void putColumnSliceShortV    (const Slicer& ns,
					  const Array<Short>* dataPtr);
    virtual void putColumnSliceuShortV   (const Slicer& ns,
					  const Array<uShort>* dataPtr);
    virtual void putColumnSliceIntV      (const Slicer& ns,
					  const Array<Int>* dataPtr);
    virtual void putColumnSliceuIntV     (const Slicer& ns,
					  const Array<uInt>* dataPtr);
    virtual void putColumnSliceInt64V    (const Slicer& ns,
					  const Array<Int64>* dataPtr);
    virtual void putColumnSlicefloatV    (const Slicer& ns,
					  const Array<float>* dataPtr);
    virtual void putColumnSlicedoubleV   (const Slicer& ns,
					  const Array<double>* dataPtr);
    virtual void putColumnSliceComplexV  (const Slicer& ns,
					  const Array<Complex>* dataPtr);
    virtual void putColumnSliceDComplexV (const Slicer& ns,
					  const Array<DComplex>* dataPtr);
    virtual void putColumnSliceStringV   (const Slicer& ns,
					  const Array<String>* dataPtr);
    // </group>

    // Get the array values in some cells of the column.
    // The buffer pointed to by dataPtr has to have the correct length.
    // (which is guaranteed by the ArrayColumn getColumnCells function).
    // The default implementation throws an "invalid operation exception".
    // <group>
    virtual void getColumnSliceCellsBoolV     (const RefRows& rownrs,
					       const Slicer& ns,
					       Array<Bool>* dataPtr);
    virtual void getColumnSliceCellsuCharV    (const RefRows& rownrs,
					       const Slicer& ns,
					       Array<uChar>* dataPtr);
    virtual void getColumnSliceCellsShortV    (const RefRows& rownrs,
					       const Slicer& ns,
					       Array<Short>* dataPtr);
    virtual void getColumnSliceCellsuShortV   (const RefRows& rownrs,
					       const Slicer& ns,
					       Array<uShort>* dataPtr);
    virtual void getColumnSliceCellsIntV      (const RefRows& rownrs,
					       const Slicer& ns,
					       Array<Int>* dataPtr);
    virtual void getColumnSliceCellsuIntV     (const RefRows& rownrs,
					       const Slicer& ns,
					       Array<uInt>* dataPtr);
    virtual void getColumnSliceCellsInt64V    (const RefRows& rownrs,
					       const Slicer& ns,
					       Array<Int64>* dataPtr);
    virtual void getColumnSliceCellsfloatV    (const RefRows& rownrs,
					       const Slicer& ns,
					       Array<float>* dataPtr);
    virtual void getColumnSliceCellsdoubleV   (const RefRows& rownrs,
					       const Slicer& ns,
					       Array<double>* dataPtr);
    virtual void getColumnSliceCellsComplexV  (const RefRows& rownrs,
					       const Slicer& ns,
					       Array<Complex>* dataPtr);
    virtual void getColumnSliceCellsDComplexV (const RefRows& rownrs,
					       const Slicer& ns,
					       Array<DComplex>* dataPtr);
    virtual void getColumnSliceCellsStringV   (const RefRows& rownrs,
					       const Slicer& ns,
					       Array<String>* dataPtr);
    // </group>

    // Put the array values into some cells of the column.
    // The buffer pointed to by dataPtr has to have the correct length.
    // (which is guaranteed by the ArrayColumn putColumnSlice function).
    // The default implementation throws an "invalid operation exception".
    // <group>
    virtual void putColumnSliceCellsBoolV     (const RefRows& rownrs,
					       const Slicer& ns,
					       const Array<Bool>* dataPtr);
    virtual void putColumnSliceCellsuCharV    (const RefRows& rownrs,
					       const Slicer& ns,
					       const Array<uChar>* dataPtr);
    virtual void putColumnSliceCellsShortV    (const RefRows& rownrs,
					       const Slicer& ns,
					       const Array<Short>* dataPtr);
    virtual void putColumnSliceCellsuShortV   (const RefRows& rownrs,
					       const Slicer& ns,
					       const Array<uShort>* dataPtr);
    virtual void putColumnSliceCellsIntV      (const RefRows& rownrs,
					       const Slicer& ns,
					       const Array<Int>* dataPtr);
    virtual void putColumnSliceCellsuIntV     (const RefRows& rownrs,
					       const Slicer& ns,
					       const Array<uInt>* dataPtr);
    virtual void putColumnSliceCellsInt64V    (const RefRows& rownrs,
					       const Slicer& ns,
					       const Array<Int64>* dataPtr);
    virtual void putColumnSliceCellsfloatV    (const RefRows& rownrs,
					       const Slicer& ns,
					       const Array<float>* dataPtr);
    virtual void putColumnSliceCellsdoubleV   (const RefRows& rownrs,
					       const Slicer& ns,
					       const Array<double>* dataPtr);
    virtual void putColumnSliceCellsComplexV  (const RefRows& rownrs,
					       const Slicer& ns,
					       const Array<Complex>* dataPtr);
    virtual void putColumnSliceCellsDComplexV (const RefRows& rownrs,
					       const Slicer& ns,
					       const Array<DComplex>* dataPtr);
    virtual void putColumnSliceCellsStringV   (const RefRows& rownrs,
					       const Slicer& ns,
					       const Array<String>* dataPtr);
    // </group>
};




} //# NAMESPACE CASACORE - END

#endif<|MERGE_RESOLUTION|>--- conflicted
+++ resolved
@@ -396,74 +396,6 @@
 						const Vector<String>* dataPtr);
     // </group>
 
-<<<<<<< HEAD
-    // Get scalars from the given row on with a maximum of nrmax values.
-    // This can be used to get an entire column of scalars or to get
-    // a part of a column (for a cache for example).
-    // The buffer pointed to by dataPtr has to have the length nrmax.
-    // (which is guaranteed by the ScalarColumn get function).
-    // The default implementation gets one value.
-    // <group>
-    virtual uInt getBlockBoolV     (uInt rownr, uInt nrmax,
-				    Bool* dataPtr);
-    virtual uInt getBlockuCharV    (uInt rownr, uInt nrmax,
-				    uChar* dataPtr);
-    virtual uInt getBlockShortV    (uInt rownr, uInt nrmax,
-				    Short* dataPtr);
-    virtual uInt getBlockuShortV   (uInt rownr, uInt nrmax,
-				    uShort* dataPtr);
-    virtual uInt getBlockIntV      (uInt rownr, uInt nrmax,
-				    Int* dataPtr);
-    virtual uInt getBlockuIntV     (uInt rownr, uInt nrmax,
-				    uInt* dataPtr);
-    virtual uInt getBlockInt64V    (uInt rownr, uInt nrmax,
-				    Int64* dataPtr);
-    virtual uInt getBlockfloatV    (uInt rownr, uInt nrmax,
-				    float* dataPtr);
-    virtual uInt getBlockdoubleV   (uInt rownr, uInt nrmax,
-				    double* dataPtr);
-    virtual uInt getBlockComplexV  (uInt rownr, uInt nrmax,
-				    Complex* dataPtr);
-    virtual uInt getBlockDComplexV (uInt rownr, uInt nrmax,
-				    DComplex* dataPtr);
-    virtual uInt getBlockStringV   (uInt rownr, uInt nrmax,
-				    String* dataPtr);
-    // </group>
-
-    // Put nrmax scalars from the given row on.
-    // This can be used to put an entire column of scalars or to put
-    // a part of a column (for a cache for example).
-    // The buffer pointed to by dataPtr has to have the length nrmax.
-    // The default implementation puts one value at the time.
-    // <group>
-    virtual void putBlockBoolV     (uInt rownr, uInt nrmax,
-				    const Bool* dataPtr);
-    virtual void putBlockuCharV    (uInt rownr, uInt nrmax,
-				    const uChar* dataPtr);
-    virtual void putBlockShortV    (uInt rownr, uInt nrmax,
-			            const Short* dataPtr);
-    virtual void putBlockuShortV   (uInt rownr, uInt nrmax,
-				    const uShort* dataPtr);
-    virtual void putBlockIntV      (uInt rownr, uInt nrmax,
-				    const Int* dataPtr);
-    virtual void putBlockuIntV     (uInt rownr, uInt nrmax,
-				    const uInt* dataPtr);
-    virtual void putBlockInt64V    (uInt rownr, uInt nrmax,
-				    const Int64* dataPtr);
-    virtual void putBlockfloatV    (uInt rownr, uInt nrmax,
-				    const float* dataPtr);
-    virtual void putBlockdoubleV   (uInt rownr, uInt nrmax,
-				    const double* dataPtr);
-    virtual void putBlockComplexV  (uInt rownr, uInt nrmax,
-				    const Complex* dataPtr);
-    virtual void putBlockDComplexV (uInt rownr, uInt nrmax,
-				    const DComplex* dataPtr);
-    virtual void putBlockStringV   (uInt rownr, uInt nrmax,
-				    const String* dataPtr);
-    // </group>
-
-=======
->>>>>>> d5f0a464
     // Get the array value in the given row.
     // The array pointed to by dataPtr has to have the correct length
     // (which is guaranteed by the ArrayColumn get function).
