//# LogSink.cc: Distribute LogMessages to their destination(s)
//# Copyright (C) 1996,1999,2001,2003,2016
//# Associated Universities, Inc. Washington DC, USA.
//#
//# This library is free software; you can redistribute it and/or modify it
//# under the terms of the GNU Library General Public License as published by
//# the Free Software Foundation; either version 2 of the License, or (at your
//# option) any later version.
//#
//# This library is distributed in the hope that it will be useful, but WITHOUT
//# ANY WARRANTY; without even the implied warranty of MERCHANTABILITY or
//# FITNESS FOR A PARTICULAR PURPOSE.  See the GNU Library General Public
//# License for more details.
//#
//# You should have received a copy of the GNU Library General Public License
//# along with this library; if not, write to the Free Software Foundation,
//# Inc., 675 Massachusetts Ave, Cambridge, MA 02139, USA.
//#
//# Correspondence concerning AIPS++ should be addressed as follows:
//#        Internet email: aips2-request@nrao.edu.
//#        Postal address: AIPS++ Project Office
//#                        National Radio Astronomy Observatory
//#                        520 Edgemont Road
//#                        Charlottesville, VA 22903-2475 USA
//#
//#
//# $Id$

#include <casacore/casa/Logging/LogSink.h>
#include <casacore/casa/Logging/LogMessage.h>
#include <casacore/casa/Logging/LogFilter.h>

#include <casacore/casa/Logging/NullLogSink.h>
#include <casacore/casa/Logging/MemoryLogSink.h>
#include <casacore/casa/Logging/StreamLogSink.h>

#include <casacore/casa/Utilities/Assert.h>

#include <casacore/casa/iostream.h>


namespace casacore { //# NAMESPACE CASACORE - BEGIN

CountedPtr<LogSink::LsiIntermediate> *LogSink::global_sink_p = 0;
<<<<<<< HEAD
=======
CallOnce0 LogSink::theirCallOnce;
>>>>>>> 04dc469a


String LogSink::localId( ) {
    return String("LogSink");
}

String LogSink::id( ) const {
    return String("LogSink");
}

LogSink::LogSink(LogMessage::Priority filter, Bool nullSink)
  : LogSinkInterface(LogFilter(filter)),
    useGlobalSink_p (True)
{
    theirCallOnce(createGlobalSink);
    local_ref_to_global_p = *LogSink::global_sink_p;

    if (nullSink) {
        local_sink_p = new NullLogSink(LogFilter(LogMessage::DEBUGGING));
    } else {
        local_sink_p = new MemoryLogSink(LogFilter(LogMessage::DEBUGGING));
    }
    AlwaysAssert(! local_sink_p.null(), AipsError);
}

LogSink::LogSink(const LogFilterInterface &filter, Bool nullSink)
  : LogSinkInterface(filter),
    useGlobalSink_p (True)
{
    theirCallOnce(createGlobalSink);
    local_ref_to_global_p = *LogSink::global_sink_p;

    if (nullSink) {
        local_sink_p = new NullLogSink(LogFilter(LogMessage::DEBUGGING));
    } else {
        local_sink_p = new MemoryLogSink(LogFilter(LogMessage::DEBUGGING));
    }
    AlwaysAssert(! local_sink_p.null(), AipsError);
}

LogSink::LogSink(LogMessage::Priority filter, ostream *os,
                 Bool useGlobalSink)
  : LogSinkInterface(LogFilter(filter)), 
    local_sink_p(new StreamLogSink(LogFilter(LogMessage::DEBUGGING), os)),
    useGlobalSink_p (useGlobalSink)
{
    theirCallOnce(createGlobalSink);
    local_ref_to_global_p = *LogSink::global_sink_p;

    AlwaysAssert(! local_sink_p.null(), AipsError);
}

LogSink::LogSink(const LogFilterInterface &filter, ostream *os,
                 Bool useGlobalSink)
  : LogSinkInterface(filter), 
    local_sink_p(new StreamLogSink(LogFilter(LogMessage::DEBUGGING), os)),
    useGlobalSink_p (useGlobalSink)
{
    theirCallOnce(createGlobalSink);
    local_ref_to_global_p = *LogSink::global_sink_p;

    AlwaysAssert(! local_sink_p.null(), AipsError);
}

LogSink::LogSink (const LogFilterInterface &filter,
		  const CountedPtr<LogSinkInterface>& sink)
  : LogSinkInterface(filter),
    local_sink_p(sink),
    useGlobalSink_p (True)
{
    theirCallOnce(createGlobalSink);
    local_ref_to_global_p = *LogSink::global_sink_p;
}

LogSink::LogSink(const LogSink &other) 
  : LogSinkInterface(other), local_sink_p(other.local_sink_p),
    useGlobalSink_p (other.useGlobalSink_p)
{
    theirCallOnce(createGlobalSink);
    local_ref_to_global_p = *LogSink::global_sink_p;
}

LogSink &LogSink::operator=(const LogSink &other)
{
    if (this != &other) {
	local_ref_to_global_p = other.local_ref_to_global_p;
        local_sink_p = other.local_sink_p;
        useGlobalSink_p = other.useGlobalSink_p;
	LogSinkInterface &This = *this;
	This = other;
    }
    return *this;
}

LogSink::~LogSink()
{
    flush();
}

Bool LogSink::post(const LogMessage &message) 
{
    Bool postedLocally  =  postLocally(message);
    Bool postedGlobally =  False;
    if (useGlobalSink_p) {
      postedGlobally = postGlobally(message);
    }
    return (postedLocally || postedGlobally);
}

Bool LogSink::postGlobally(const LogMessage &message)
{
    Bool posted = False;
    AlwaysAssert(!(*global_sink_p).null(), AipsError);
    if ((**global_sink_p)->filter().pass(message)) {
        posted = globalSink().postLocally(message);
    }
    return posted;
}

void LogSink::preparePostThenThrow(const LogMessage &message,
                                   const AipsError& x) 
{
    // Try not to copy message since a severe error might be caused by
    // out of memory
    if (message.priority() == LogMessage::SEVERE) {
        post(message);
	flush();
        x.setMessage (message.toString());
    } else {
        LogMessage messageCopy(message);
	messageCopy.priority(LogMessage::SEVERE);
	post(messageCopy);
        x.setMessage (messageCopy.toString());
    }
}

void LogSink::postGloballyThenThrow(const LogMessage &message)
{
    // Try not to copy message since a severe error might be caused by
    // out of memory
    if (message.priority() == LogMessage::SEVERE) {
        postGlobally(message);
	globalSink().flush();
	throw(AipsError(message.toString()));
    } else {
        LogMessage messageCopy(message);
	messageCopy.priority(LogMessage::SEVERE);
	postGlobally(messageCopy);
	globalSink().flush();
	throw(AipsError(messageCopy.toString()));
    }
}

uInt LogSink::nelements() const
{
  return local_sink_p->nelements();
}

Double LogSink::getTime (uInt i) const
{
  return local_sink_p->getTime(i);
}
String LogSink::getPriority (uInt i) const
{
  return local_sink_p->getPriority(i);
}
String LogSink::getMessage (uInt i) const
{
  return local_sink_p->getMessage(i);
}
String LogSink::getLocation (uInt i) const
{
  return local_sink_p->getLocation(i);
}
String LogSink::getObjectID (uInt i) const
{
  return local_sink_p->getObjectID(i);
}

const LogFilterInterface &LogSink::filter() const
{
    return this->LogSinkInterface::filter();
}

LogSinkInterface &LogSink::filter(const LogFilterInterface &thefilter)
{
    return this->LogSinkInterface::filter(thefilter);
}

const LogSinkInterface &LogSink::localSink() const
{
    return *(local_sink_p);
}

LogSinkInterface &LogSink::localSink()
{
    return *(local_sink_p);
}

LogSink &LogSink::localSink(LogSinkInterface *&fromNew)
{
    local_sink_p = fromNew;
    fromNew = 0;
    AlwaysAssert(!local_sink_p.null(), AipsError);
    return *this;
}

Bool LogSink::nullGlobalSink( )
{
    return ! global_sink_p ? True : (*global_sink_p).null( ) ? True : False;
}

LogSinkInterface &LogSink::globalSink()
{
    theirCallOnce(createGlobalSink);
    return ***global_sink_p;
}

void LogSink::globalSink(LogSinkInterface *&fromNew)
{
    theirCallOnce(createGlobalSink);
    (* global_sink_p)->replace(fromNew); // racy with use of global_sink_p as noted in .h
    fromNew = 0;
    AlwaysAssert(!(*global_sink_p).null(), AipsError);
}

Bool LogSink::postLocally(const LogMessage &message) 
{
    if (filter().pass(message)) {
        return local_sink_p->postLocally(message);
    } else {
        return False;
    }
}

void LogSink::writeLocally (Double time, const String& message,
			    const String& priority, const String& location,
			    const String& objectID)
{
    local_sink_p->writeLocally (time, message, priority, location, objectID);
}

void LogSink::clearLocally()
{
    local_sink_p->clearLocally();
}

void LogSink::flush (Bool global)
{
    if (!local_sink_p.null()) {
        local_sink_p->flush(False);
    }
    if (global  &&  !(*global_sink_p).null()) {
        (**global_sink_p)->flush(False);
    }
}

void LogSink::createGlobalSink()
{
<<<<<<< HEAD
    ScopedMutexLock lock(theirMutex( ));
    if ( ! LogSink::global_sink_p ) {
        LogSink::global_sink_p = new CountedPtr<LsiIntermediate> ();
        (* global_sink_p) = new LsiIntermediate (new StreamLogSink(LogMessage::NORMAL, &cerr));
    }
=======
    LogSink::global_sink_p = new CountedPtr<LsiIntermediate> ();
    (* global_sink_p) = new LsiIntermediate (new StreamLogSink(LogMessage::NORMAL, &cerr));
>>>>>>> 04dc469a
}

Mutex &LogSink::theirMutex( ) {
    static Mutex mutex;
    return mutex;
}

} //# NAMESPACE CASACORE - END
<|MERGE_RESOLUTION|>--- conflicted
+++ resolved
@@ -42,10 +42,7 @@
 namespace casacore { //# NAMESPACE CASACORE - BEGIN
 
 CountedPtr<LogSink::LsiIntermediate> *LogSink::global_sink_p = 0;
-<<<<<<< HEAD
-=======
 CallOnce0 LogSink::theirCallOnce;
->>>>>>> 04dc469a
 
 
 String LogSink::localId( ) {
@@ -305,21 +302,8 @@
 
 void LogSink::createGlobalSink()
 {
-<<<<<<< HEAD
-    ScopedMutexLock lock(theirMutex( ));
-    if ( ! LogSink::global_sink_p ) {
-        LogSink::global_sink_p = new CountedPtr<LsiIntermediate> ();
-        (* global_sink_p) = new LsiIntermediate (new StreamLogSink(LogMessage::NORMAL, &cerr));
-    }
-=======
     LogSink::global_sink_p = new CountedPtr<LsiIntermediate> ();
     (* global_sink_p) = new LsiIntermediate (new StreamLogSink(LogMessage::NORMAL, &cerr));
->>>>>>> 04dc469a
-}
-
-Mutex &LogSink::theirMutex( ) {
-    static Mutex mutex;
-    return mutex;
 }
 
 } //# NAMESPACE CASACORE - END
