--- conflicted
+++ resolved
@@ -2978,25 +2978,15 @@
     return mymap;
 }
 
-<<<<<<< HEAD
-map<SourceKey, std::shared_ptr<vector<MFrequency> > > MSMetaData::getRestFrequencies() const {
-    map<SourceKey, SourceProperties> mymap = _getSourceInfo();
-    map<SourceKey, std::shared_ptr<vector<MFrequency> > > ret;
-    map<SourceKey, SourceProperties>::const_iterator iter = mymap.begin();
-    map<SourceKey, SourceProperties>::const_iterator end = mymap.end();
-    while (iter != end) {
-        ret[iter->first] = iter->second.restfreq;
-        ++iter;
-=======
-map<SourceKey, SHARED_PTR<vector<MFrequency>>>
+
+map<SourceKey, std::shared_ptr<vector<MFrequency>>>
 MSMetaData::getRestFrequencies() const {
     auto mymap = _getSourceInfo();
-    map<SourceKey, SHARED_PTR<vector<MFrequency>>> ret;
+    map<SourceKey, std::shared_ptr<vector<MFrequency>>> ret;
     for_each(
         mymap.cbegin(), mymap.cend(),
         [&ret] (const std::pair<SourceKey, SourceProperties>& val) {
         ret[val.first] = val.second.restfreq;
->>>>>>> 1c22f8e4
     }
     );
     return ret;
